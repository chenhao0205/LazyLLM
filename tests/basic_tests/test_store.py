import os
import shutil
import pytest
import tempfile
import unittest
import copy
import lazyllm
from lazyllm.tools.rag.store import (MapStore, ChromaStore, MilvusStore,
                                     SenseCoreStore, BUILDIN_GLOBAL_META_DESC, HybridStore)
from lazyllm.tools.rag.data_type import DataType
from lazyllm.tools.rag.global_metadata import RAG_DOC_ID, RAG_KB_ID
data = [
    {'uid': 'uid1', 'doc_id': 'doc1', 'group': 'g1', 'content': 'test1', 'meta': {},
     'global_meta': {RAG_DOC_ID: 'doc1', RAG_KB_ID: 'kb1'},
     'embedding': {'vec_dense': [0.1, 0.2, 0.3], 'vec_sparse': {'1563': 0.212890625, '238': 0.1768798828125}},
     'type': 1, 'number': 0, 'kb_id': 'kb1',
     'excluded_embed_metadata_keys': ['file_size', 'file_name', 'file_type'],
     'excluded_llm_metadata_keys': ['file_size', 'file_name', 'file_type'],
     'parent': None, 'answer': '', 'image_keys': []},

    {'uid': 'uid2', 'doc_id': 'doc2', 'group': 'g2', 'content': 'test2', 'meta': {},
     'global_meta': {RAG_DOC_ID: 'doc2', RAG_KB_ID: 'kb2'},
     'embedding': {'vec_dense': [0.3, 0.2, 0.1], 'vec_sparse': {'1563': 0.212890625, '238': 0.1768798828125}},
     'type': 1, 'number': 0, 'kb_id': 'kb2',
     'excluded_embed_metadata_keys': ['file_size', 'file_name', 'file_type'],
     'excluded_llm_metadata_keys': ['file_size', 'file_name', 'file_type'],
     'parent': 'p2', 'answer': '', 'image_keys': []},

    {'uid': 'uid3', 'doc_id': 'doc3', 'group': 'g1', 'content': 'test3', 'meta': {},
     'global_meta': {RAG_DOC_ID: 'doc3', RAG_KB_ID: 'kb3'},
     'embedding': {'vec_dense': [0.3, 0.2, 0.1], 'vec_sparse': {'12': 0.212890625, '23': 0.1768798828125}},
     'type': 1, 'number': 0, 'kb_id': 'kb3',
     'excluded_embed_metadata_keys': ['file_size', 'file_name', 'file_type'],
     'excluded_llm_metadata_keys': ['file_size', 'file_name', 'file_type'],
     'parent': None, 'answer': '', 'image_keys': []},
]

def clear_directory(directory_path):
    if os.path.exists(directory_path):
        for filename in os.listdir(directory_path):
            file_path = os.path.join(directory_path, filename)
            try:
                if os.path.isfile(file_path) or os.path.islink(file_path):
                    os.unlink(file_path)
                elif os.path.isdir(file_path):
                    shutil.rmtree(file_path)
            except Exception as e:
                print(f'Failed to delete {file_path}. Reason: {e}')
    else:
        print(f'The directory {directory_path} does not exist.')


class TestMapStore(unittest.TestCase):
    def setUp(self):
        self.collections = ['col_g1', 'col_g2']
        fd, self.store_dir = tempfile.mkstemp(suffix='.db')
        os.close(fd)
        self.store1 = MapStore()
        self.store1.connect(collections=self.collections)

    def tearDown(self):
        os.remove(self.store_dir)

    def test_upsert(self):
        self.store1.upsert(self.collections[0], [data[0]])
        res = self.store1.get(collection_name=self.collections[0])
        self.assertEqual(len(res), 1)
        self.assertEqual(res[0], data[0])

    def test_delete_segments_by_collection(self):
        self.store1.upsert(self.collections[0], [data[0]])
        self.store1.upsert(self.collections[1], [data[1]])
        self.store1.delete(self.collections[0])
        res = self.store1.get(collection_name=self.collections[0])
        self.assertEqual(len(res), 0)
        res = self.store1.get(collection_name=self.collections[1])
        self.assertEqual(len(res), 1)
        self.assertEqual(res[0], data[1])

    def test_delete_segments_by_kb_id(self):
        self.store1.upsert(self.collections[0], [data[0], data[2]])
        self.store1.delete(self.collections[0], criteria={RAG_KB_ID: 'kb1'})
        res = self.store1.get(collection_name=self.collections[0])
        self.assertEqual(len(res), 1)
        self.assertEqual(res[0], data[2])
        self.store1.delete(self.collections[0], criteria={RAG_KB_ID: 'kb3'})
        res = self.store1.get(collection_name=self.collections[0])
        self.assertEqual(len(res), 0)

    def test_delete_segments_by_uid(self):
        self.store1.upsert(self.collections[0], [data[0], data[2]])
        self.store1.delete(self.collections[0], criteria={'uid': ['uid1']})
        res = self.store1.get(collection_name=self.collections[0])
        self.assertEqual(len(res), 1)
        self.assertEqual(res[0], data[2])

    def test_delete_segments_by_doc_id(self):
        self.store1.upsert(self.collections[0], [data[0], data[2]])
        self.store1.delete(self.collections[0], criteria={RAG_DOC_ID: ['doc2']})
        res = self.store1.get(collection_name=self.collections[0])
        self.assertEqual(len(res), 2)
        self.store1.delete(self.collections[0], criteria={RAG_DOC_ID: ['doc1']})
        res = self.store1.get(collection_name=self.collections[0])
        self.assertEqual(len(res), 1)
        self.assertEqual(res[0], data[2])

    def test_get_segments_by_collection(self):
        self.store1.upsert(self.collections[0], [data[0], data[2]])
        self.store1.upsert(self.collections[1], [data[1]])
        res = self.store1.get(collection_name=self.collections[0])
        self.assertEqual(len(res), 2)
        res = self.store1.get(collection_name=self.collections[1])
        self.assertEqual(len(res), 1)
        self.assertEqual(res[0], data[1])

    def test_get_segments_by_kb_id(self):
        self.store1.upsert(self.collections[0], [data[0], data[2]])
        self.store1.upsert(self.collections[1], [data[1]])
        res = self.store1.get(collection_name=self.collections[0], criteria={RAG_KB_ID: 'kb1'})
        self.assertEqual(len(res), 1)
        self.assertEqual(res[0], data[0])
        res = self.store1.get(collection_name=self.collections[0], criteria={RAG_KB_ID: 'kb3'})
        self.assertEqual(len(res), 1)
        self.assertEqual(res[0], data[2])
        res = self.store1.get(collection_name=self.collections[0], criteria={RAG_KB_ID: 'kb2'})
        self.assertEqual(len(res), 0)

    def test_get_segments_by_uid(self):
        self.store1.upsert(self.collections[0], [data[0], data[2]])
        self.store1.upsert(self.collections[1], [data[1]])
        res = self.store1.get(collection_name=self.collections[0], criteria={'uid': ['uid1']})
        self.assertEqual(len(res), 1)
        self.assertEqual(res[0], data[0])
        res = self.store1.get(collection_name=self.collections[0], criteria={'uid': ['uid3']})
        self.assertEqual(len(res), 1)
        self.assertEqual(res[0], data[2])
        res = self.store1.get(collection_name=self.collections[0], criteria={'uid': ['uid2']})
        self.assertEqual(len(res), 0)

    def test_get_segments_by_doc_id(self):
        self.store1.upsert(self.collections[0], [data[0], data[2]])
        self.store1.upsert(self.collections[1], [data[1]])
        res = self.store1.get(collection_name=self.collections[0], criteria={RAG_DOC_ID: ['doc1']})
        self.assertEqual(len(res), 1)
        self.assertEqual(res[0], data[0])
        res = self.store1.get(collection_name=self.collections[0], criteria={RAG_DOC_ID: ['doc2']})
        self.assertEqual(len(res), 0)
        res = self.store1.get(collection_name=self.collections[0], criteria={RAG_DOC_ID: ['doc1', 'doc3']})
        self.assertEqual(len(res), 2)

    def test_mapstore_with_uri(self):
        store2 = MapStore(uri=self.store_dir)
        store2.connect(collections=self.collections)
        store2.upsert(self.collections[0], [data[0], data[2]])
        store2.upsert(self.collections[1], [data[1]])
        res = store2.get(collection_name=self.collections[0])
        self.assertEqual(len(res), 2)
        res = store2.get(collection_name=self.collections[1])
        self.assertEqual(len(res), 1)
        self.assertEqual(res[0].get('uid'), data[1].get('uid'))
        store2.delete(self.collections[0], criteria={RAG_DOC_ID: ['doc1']})
        res = store2.get(collection_name=self.collections[0])
        self.assertEqual(len(res), 1)
        self.assertEqual(res[0].get('uid'), data[2].get('uid'))
        store3 = MapStore(uri=self.store_dir)
        store3.connect(collections=self.collections)
        res = store3.get(collection_name=self.collections[0])
        self.assertEqual(len(res), 1)
        self.assertEqual(res[0].get('uid'), data[2].get('uid'))


@pytest.mark.skip_on_win
@pytest.mark.skip_on_mac
class TestChromaStore(unittest.TestCase):
    def setUp(self):
        self.data = [
            {'uid': 'uid1', 'doc_id': 'doc1', 'group': 'g1', 'content': 'test1', 'meta': {},
             'global_meta': {RAG_DOC_ID: 'doc1', RAG_KB_ID: 'kb1'},
             'embedding': {'vec_dense': [0.1, 0.2, 0.3]}, 'type': 1, 'number': 0, 'kb_id': 'kb1',
             'excluded_embed_metadata_keys': ['file_size', 'file_name', 'file_type'],
             'excluded_llm_metadata_keys': ['file_size', 'file_name', 'file_type'],
             'parent': None, 'answer': '', 'image_keys': []},
            {'uid': 'uid2', 'doc_id': 'doc2', 'group': 'g2', 'content': 'test2', 'meta': {},
             'global_meta': {RAG_DOC_ID: 'doc2', RAG_KB_ID: 'kb2'},
             'embedding': {'vec_dense': [0.3, 0.2, 0.1]}, 'type': 1, 'number': 0, 'kb_id': 'kb2',
             'excluded_embed_metadata_keys': ['file_size', 'file_name', 'file_type'],
             'excluded_llm_metadata_keys': ['file_size', 'file_name', 'file_type'],
             'parent': 'p2', 'answer': '', 'image_keys': []},
            {'uid': 'uid3', 'doc_id': 'doc3', 'group': 'g1', 'content': 'test3', 'meta': {},
             'global_meta': {RAG_DOC_ID: 'doc3', RAG_KB_ID: 'kb3'},
             'embedding': {'vec_dense': [0.3, 0.2, 0.1]}, 'type': 1, 'number': 0, 'kb_id': 'kb3',
             'excluded_embed_metadata_keys': ['file_size', 'file_name', 'file_type'],
             'excluded_llm_metadata_keys': ['file_size', 'file_name', 'file_type'],
             'parent': None, 'answer': '', 'image_keys': []},
        ]
        self.collections = ['col_g1', 'col_g2']
        self.embed_dims = {'vec_dense': 3}
        self.embed_datatypes = {'vec_dense': DataType.FLOAT_VECTOR}
        self.global_metadata_desc = BUILDIN_GLOBAL_META_DESC
        self.store_dir = tempfile.mkdtemp()
        self.store = ChromaStore(uri=self.store_dir)
        self.store.connect(embed_dims=self.embed_dims, embed_datatypes=self.embed_datatypes,
                           global_metadata_desc=self.global_metadata_desc)

    def tearDown(self):
        clear_directory(self.store_dir)

    def test_upsert(self):
        self.store.upsert(self.collections[0], [self.data[0]])
        res = self.store.get(collection_name=self.collections[0])
        self.assertEqual(len(res), 1)
        self.assertEqual(res[0].get('uid'), self.data[0].get('uid'))

    def test_delete_segments_by_collection(self):
        self.store.upsert(self.collections[0], [self.data[0], self.data[2]])
        self.store.upsert(self.collections[1], [self.data[1]])
        self.store.delete(self.collections[0])
        res = self.store.get(collection_name=self.collections[0])
        self.assertEqual(len(res), 0)
        res = self.store.get(collection_name=self.collections[1])
        self.assertEqual(len(res), 1)
        self.assertEqual(res[0].get('uid'), self.data[1].get('uid'))

    def test_delete_segments_by_kb_id(self):
        self.store.upsert(self.collections[0], [self.data[0], self.data[2]])
        self.store.delete(self.collections[0], criteria={RAG_KB_ID: 'kb1'})
        res = self.store.get(collection_name=self.collections[0])
        self.assertEqual(len(res), 1)
        self.assertEqual(res[0].get('uid'), self.data[2].get('uid'))
        self.store.delete(self.collections[0], criteria={RAG_KB_ID: 'kb3'})
        res = self.store.get(collection_name=self.collections[0])
        self.assertEqual(len(res), 0)

    def test_delete_segments_by_uid(self):
        self.store.upsert(self.collections[0], [self.data[0], self.data[2]])
        self.store.delete(self.collections[0], criteria={'uid': ['uid1']})
        res = self.store.get(collection_name=self.collections[0])
        self.assertEqual(len(res), 1)
        self.assertEqual(res[0].get('uid'), self.data[2].get('uid'))

    def test_delete_segments_by_doc_id(self):
        self.store.upsert(self.collections[0], [self.data[0], self.data[2]])
        self.store.delete(self.collections[0], criteria={RAG_DOC_ID: ['doc2']})
        res = self.store.get(collection_name=self.collections[0])
        self.assertEqual(len(res), 2)
        self.store.delete(self.collections[0], criteria={RAG_DOC_ID: ['doc1']})
        res = self.store.get(collection_name=self.collections[0])
        self.assertEqual(len(res), 1)
        self.assertEqual(res[0].get('uid'), self.data[2].get('uid'))

    def test_get_segments_by_collection(self):
        self.store.upsert(self.collections[0], [self.data[0], self.data[2]])
        self.store.upsert(self.collections[1], [self.data[1]])
        res = self.store.get(collection_name=self.collections[0])
        self.assertEqual(len(res), 2)
        res = self.store.get(collection_name=self.collections[1])
        self.assertEqual(len(res), 1)
        self.assertEqual(res[0].get('uid'), self.data[1].get('uid'))

    def test_get_segments_by_kb_id(self):
        self.store.upsert(self.collections[0], [self.data[0], self.data[2]])
        self.store.upsert(self.collections[1], [self.data[1]])
        res = self.store.get(collection_name=self.collections[0], criteria={RAG_KB_ID: 'kb1'})
        self.assertEqual(len(res), 1)
        self.assertEqual(res[0].get('uid'), self.data[0].get('uid'))
        res = self.store.get(collection_name=self.collections[0], criteria={RAG_KB_ID: 'kb3'})
        self.assertEqual(len(res), 1)
        self.assertEqual(res[0].get('uid'), self.data[2].get('uid'))
        res = self.store.get(collection_name=self.collections[0], criteria={RAG_KB_ID: 'kb2'})
        self.assertEqual(len(res), 0)
        res = self.store.get(collection_name=self.collections[1], criteria={RAG_KB_ID: 'kb2'})
        self.assertEqual(len(res), 1)
        self.assertEqual(res[0].get('uid'), self.data[1].get('uid'))

    def test_get_segments_by_uid(self):
        self.store.upsert(self.collections[0], [self.data[0], self.data[2]])
        self.store.upsert(self.collections[1], [self.data[1]])
        res = self.store.get(collection_name=self.collections[0], criteria={'uid': ['uid1']})
        self.assertEqual(len(res), 1)
        self.assertEqual(res[0].get('uid'), self.data[0].get('uid'))
        res = self.store.get(collection_name=self.collections[0], criteria={'uid': ['uid3']})
        self.assertEqual(len(res), 1)
        self.assertEqual(res[0].get('uid'), self.data[2].get('uid'))
        res = self.store.get(collection_name=self.collections[0], criteria={'uid': ['uid2']})
        self.assertEqual(len(res), 0)
        res = self.store.get(collection_name=self.collections[1], criteria={'uid': ['uid2']})
        self.assertEqual(len(res), 1)
        self.assertEqual(res[0].get('uid'), self.data[1].get('uid'))

    def test_get_segments_by_doc_id(self):
        self.store.upsert(self.collections[0], [self.data[0], self.data[2]])
        self.store.upsert(self.collections[1], [self.data[1]])
        res = self.store.get(collection_name=self.collections[0], criteria={RAG_DOC_ID: ['doc1']})
        self.assertEqual(len(res), 1)
        self.assertEqual(res[0].get('uid'), self.data[0].get('uid'))
        res = self.store.get(collection_name=self.collections[0], criteria={RAG_DOC_ID: ['doc2']})
        self.assertEqual(len(res), 0)
        res = self.store.get(collection_name=self.collections[0], criteria={RAG_DOC_ID: ['doc1', 'doc3']})
        self.assertEqual(len(res), 2)

    def test_search(self):
        self.store.upsert(self.collections[0], [self.data[0], self.data[2]])
        self.store.upsert(self.collections[1], [self.data[1]])
        res = self.store.search(collection_name=self.collections[0], query_embedding=[0.1, 0.2, 0.3],
                                embed_key='vec_dense', topk=1)
        self.assertEqual(len(res), 1)
        self.assertEqual(res[0].get('uid'), self.data[0].get('uid'))
        res = self.store.search(collection_name=self.collections[0], query_embedding=[0.3, 0.2, 0.1],
                                embed_key='vec_dense', topk=1)
        self.assertEqual(len(res), 1)
        self.assertEqual(res[0].get('uid'), self.data[2].get('uid'))
        res = self.store.search(collection_name=self.collections[0], query_embedding=[0.3, 0.2, 0.1],
                                embed_key='vec_dense', topk=5)
        self.assertEqual(len(res), 2)
        self.assertEqual(res[0].get('uid'), self.data[2].get('uid'))
        self.assertEqual(res[1].get('uid'), self.data[0].get('uid'))
        res = self.store.search(collection_name=self.collections[1], query_embedding=[0.3, 0.2, 0.1],
                                embed_key='vec_dense', topk=1)
        self.assertEqual(len(res), 1)
        self.assertEqual(res[0].get('uid'), self.data[1].get('uid'))

    def test_search_with_filters(self):
        self.store.upsert(self.collections[0], [self.data[0], self.data[2]])
        self.store.upsert(self.collections[1], [self.data[1]])
        res = self.store.search(collection_name=self.collections[0], query_embedding=[0.1, 0.2, 0.3],
                                embed_key='vec_dense', topk=2, filters={RAG_KB_ID: ['kb1']})
        self.assertEqual(len(res), 1)
        self.assertEqual(res[0].get('uid'), self.data[0].get('uid'))
        res = self.store.search(collection_name=self.collections[1], query_embedding=[0.1, 0.2, 0.3],
                                embed_key='vec_dense', topk=1, filters={RAG_KB_ID: ['kb1']})
        self.assertEqual(len(res), 0)


@pytest.mark.skip_on_win
@pytest.mark.skip_on_mac
class TestMilvusStore(unittest.TestCase):
    def setUp(self):
        self.collections = ['col_g1', 'col_g2']
        self.embed_dims = {'vec_dense': 3}
        self.embed_datatypes = {'vec_dense': DataType.FLOAT_VECTOR, 'vec_sparse': DataType.SPARSE_FLOAT_VECTOR}
        self.global_metadata_desc = BUILDIN_GLOBAL_META_DESC
        self.index_kwargs = [
            {
                'embed_key': 'vec_dense',
                'index_type': 'FLAT',
                'metric_type': 'COSINE',
                'params': {
                    'nlist': 128,
                }
            },
            {
                'embed_key': 'vec_sparse',
                'index_type': 'SPARSE_INVERTED_INDEX',
                'metric_type': 'IP',
                'params': {
                    'nlist': 128,
                }
            }
        ]
        fd, self.store_dir = tempfile.mkstemp(suffix='.db')
        os.close(fd)
        self.uri_standalone = ''
        self.store = MilvusStore(uri=self.store_dir, index_kwargs=self.index_kwargs)
        self.store.connect(embed_dims=self.embed_dims, embed_datatypes=self.embed_datatypes,
                           global_metadata_desc=self.global_metadata_desc)

    def tearDown(self):
        os.remove(self.store_dir)

    def test_invalid_index_kwargs(self):
        invalid_index_kwargs = [
            {
                'embed_key': 'vec_dense',
                'index_type': 'SPARSE_INVERTED_INDEX',
                'metric_type': 'COSINE',
                'params': {
                    'nlist': 128,
                }
            },
            {
                'embed_key': 'vec_sparse',
                'index_type': 'SPARSE_INVERTED_INDEX',
                'metric_type': 'L2',
                'params': {
                    'nlist': 128,
                }
            }]
        test_data = [
            {'uid': 'uid1', 'doc_id': 'doc1', 'group': 'g1', 'content': 'test1', 'meta': {},
             'global_meta': {RAG_DOC_ID: 'doc1', RAG_KB_ID: 'kb1'},
             'embedding': {'vec_dense': [0.1, 0.2, 0.3]},
             'type': 1, 'number': 0, 'kb_id': 'kb1',
             'excluded_embed_metadata_keys': ['file_size', 'file_name', 'file_type'],
             'excluded_llm_metadata_keys': ['file_size', 'file_name', 'file_type'],
             'parent': None, 'answer': '', 'image_keys': []},

            {'uid': 'uid2', 'doc_id': 'doc2', 'group': 'g2', 'content': 'test2', 'meta': {},
             'global_meta': {RAG_DOC_ID: 'doc2', RAG_KB_ID: 'kb2'},
             'embedding': {'vec_sparse': {'1563': 0.212890625, '238': 0.1768798828125}},
             'type': 1, 'number': 0, 'kb_id': 'kb2',
             'excluded_embed_metadata_keys': ['file_size', 'file_name', 'file_type'],
             'excluded_llm_metadata_keys': ['file_size', 'file_name', 'file_type'],
             'parent': 'p2', 'answer': '', 'image_keys': []},
        ]

        def invalid_index_kwargs_test(invalid_index_kwargs, collections, data):
            fd, dir = tempfile.mkstemp(suffix='.db')
            os.close(fd)
            store = MilvusStore(uri=dir, index_kwargs=invalid_index_kwargs)
            store.connect(embed_dims=self.embed_dims, embed_datatypes=self.embed_datatypes,
                          global_metadata_desc=self.global_metadata_desc)
            assert not store.upsert(collections, [data])
            os.remove(dir)

        invalid_index_kwargs_test(invalid_index_kwargs[0], self.collections[0], test_data[0])
        invalid_index_kwargs_test(invalid_index_kwargs[1], self.collections[1], test_data[1])

    def test_upsert(self):
        self.store.upsert(self.collections[0], [data[0]])
        res = self.store.get(collection_name=self.collections[0])
        self.assertEqual(len(res), 1)
        self.assertEqual(res[0].get('uid'), data[0].get('uid'))

    def test_delete_segments_by_collection(self):
        self.store.upsert(self.collections[0], [data[0], data[2]])
        self.store.upsert(self.collections[1], [data[1]])
        self.store.delete(self.collections[0])
        res = self.store.get(collection_name=self.collections[0])
        self.assertEqual(len(res), 0)
        res = self.store.get(collection_name=self.collections[1])
        self.assertEqual(len(res), 1)
        self.assertEqual(res[0].get('uid'), data[1].get('uid'))

    def test_delete_segments_by_kb_id(self):
        self.store.upsert(self.collections[0], [data[0], data[2]])
        self.store.delete(self.collections[0], criteria={RAG_KB_ID: 'kb1'})
        res = self.store.get(collection_name=self.collections[0])
        self.assertEqual(len(res), 1)
        self.assertEqual(res[0].get('uid'), data[2].get('uid'))
        self.store.delete(self.collections[0], criteria={RAG_KB_ID: 'kb3'})
        res = self.store.get(collection_name=self.collections[0])
        self.assertEqual(len(res), 0)

    def test_delete_segments_by_uid(self):
        self.store.upsert(self.collections[0], [data[0], data[2]])
        self.store.delete(self.collections[0], criteria={'uid': ['uid1']})
        res = self.store.get(collection_name=self.collections[0])
        self.assertEqual(len(res), 1)
        self.assertEqual(res[0].get('uid'), data[2].get('uid'))

    def test_delete_segments_by_doc_id(self):
        self.store.upsert(self.collections[0], [data[0], data[2]])
        self.store.delete(self.collections[0], criteria={RAG_DOC_ID: ['doc2']})
        res = self.store.get(collection_name=self.collections[0])
        self.assertEqual(len(res), 2)
        self.store.delete(self.collections[0], criteria={RAG_DOC_ID: ['doc1']})
        res = self.store.get(collection_name=self.collections[0])
        self.assertEqual(len(res), 1)
        self.assertEqual(res[0].get('uid'), data[2].get('uid'))

    def test_get_segments_by_collection(self):
        self.store.upsert(self.collections[0], [data[0], data[2]])
        self.store.upsert(self.collections[1], [data[1]])
        res = self.store.get(collection_name=self.collections[0])
        self.assertEqual(len(res), 2)
        res = self.store.get(collection_name=self.collections[1])
        self.assertEqual(len(res), 1)
        self.assertEqual(res[0].get('uid'), data[1].get('uid'))

    def test_get_segments_by_kb_id(self):
        self.store.upsert(self.collections[0], [data[0], data[2]])
        self.store.upsert(self.collections[1], [data[1]])
        res = self.store.get(collection_name=self.collections[0], criteria={RAG_KB_ID: 'kb1'})
        self.assertEqual(len(res), 1)
        self.assertEqual(res[0].get('uid'), data[0].get('uid'))
        res = self.store.get(collection_name=self.collections[0], criteria={RAG_KB_ID: 'kb3'})
        self.assertEqual(len(res), 1)
        self.assertEqual(res[0].get('uid'), data[2].get('uid'))
        res = self.store.get(collection_name=self.collections[0], criteria={RAG_KB_ID: 'kb2'})
        self.assertEqual(len(res), 0)
        res = self.store.get(collection_name=self.collections[1], criteria={RAG_KB_ID: 'kb2'})
        self.assertEqual(len(res), 1)
        self.assertEqual(res[0].get('uid'), data[1].get('uid'))

    def test_get_segments_by_kb_and_doc(self):
        self.store.upsert(self.collections[0], [data[0], data[2]])
        self.store.upsert(self.collections[1], [data[1]])
        res = self.store.get(collection_name=self.collections[0], criteria={RAG_KB_ID: 'kb1', RAG_DOC_ID: ['doc1']})
        self.assertEqual(len(res), 1)
        self.assertEqual(res[0].get('uid'), data[0].get('uid'))

    def test_get_segments_by_uid(self):
        self.store.upsert(self.collections[0], [data[0], data[2]])
        self.store.upsert(self.collections[1], [data[1]])
        res = self.store.get(collection_name=self.collections[0], criteria={'uid': ['uid1']})
        self.assertEqual(len(res), 1)
        self.assertEqual(res[0].get('uid'), data[0].get('uid'))
        res = self.store.get(collection_name=self.collections[0], criteria={'uid': ['uid3']})
        self.assertEqual(len(res), 1)
        self.assertEqual(res[0].get('uid'), data[2].get('uid'))
        res = self.store.get(collection_name=self.collections[0], criteria={'uid': ['uid2']})
        self.assertEqual(len(res), 0)
        res = self.store.get(collection_name=self.collections[1], criteria={'uid': ['uid2']})
        self.assertEqual(len(res), 1)
        self.assertEqual(res[0].get('uid'), data[1].get('uid'))

    def test_get_segments_by_doc_id(self):
        self.store.upsert(self.collections[0], [data[0], data[2]])
        self.store.upsert(self.collections[1], [data[1]])
        res = self.store.get(collection_name=self.collections[0], criteria={RAG_DOC_ID: ['doc1']})
        self.assertEqual(len(res), 1)
        self.assertEqual(res[0].get('uid'), data[0].get('uid'))
        res = self.store.get(collection_name=self.collections[0], criteria={RAG_DOC_ID: ['doc2']})
        self.assertEqual(len(res), 0)
        res = self.store.get(collection_name=self.collections[0], criteria={RAG_DOC_ID: ['doc1', 'doc3']})
        self.assertEqual(len(res), 2)

    def test_search(self):
        self.store.upsert(self.collections[0], [data[0], data[2]])
        self.store.upsert(self.collections[1], [data[1]])
        res = self.store.search(collection_name=self.collections[0], query_embedding=[0.1, 0.2, 0.3],
                                embed_key='vec_dense', topk=1)
        self.assertEqual(len(res), 1)
        self.assertEqual(res[0].get('uid'), data[0].get('uid'))
        res = self.store.search(collection_name=self.collections[0],
                                query_embedding={'1563': 0.212890625, '238': 0.1768798828125},
                                embed_key='vec_sparse', topk=1)
        self.assertEqual(len(res), 1)
        self.assertEqual(res[0].get('uid'), data[0].get('uid'))
        res = self.store.search(collection_name=self.collections[0], query_embedding=[0.3, 0.2, 0.1],
                                embed_key='vec_dense', topk=1)
        self.assertEqual(len(res), 1)
        self.assertEqual(res[0].get('uid'), data[2].get('uid'))
        res = self.store.search(collection_name=self.collections[0],
                                query_embedding={'12': 0.212890625, '23': 0.1768798828125},
                                embed_key='vec_sparse', topk=1)
        self.assertEqual(len(res), 1)
        self.assertEqual(res[0].get('uid'), data[2].get('uid'))
        res = self.store.search(collection_name=self.collections[0], query_embedding=[0.3, 0.2, 0.1],
                                embed_key='vec_dense', topk=5)
        self.assertEqual(len(res), 2)
        self.assertEqual(res[0].get('uid'), data[2].get('uid'))
        self.assertEqual(res[1].get('uid'), data[0].get('uid'))
        res = self.store.search(collection_name=self.collections[1], query_embedding=[0.3, 0.2, 0.1],
                                embed_key='vec_dense', topk=1)
        self.assertEqual(len(res), 1)
        self.assertEqual(res[0].get('uid'), data[1].get('uid'))

    def test_search_with_filters(self):
        self.store.upsert(self.collections[0], [data[0], data[2]])
        self.store.upsert(self.collections[1], [data[1]])
        res = self.store.search(collection_name=self.collections[0], query_embedding=[0.1, 0.2, 0.3],
                                embed_key='vec_dense', topk=2, filters={RAG_KB_ID: ['kb1']})
        self.assertEqual(len(res), 1)
        self.assertEqual(res[0].get('uid'), data[0].get('uid'))
        res = self.store.search(collection_name=self.collections[1], query_embedding=[0.1, 0.2, 0.3],
                                embed_key='vec_dense', topk=1, filters={RAG_KB_ID: ['kb1']})
        self.assertEqual(len(res), 0)

    def test_get_massive_data(self):
        new_data_list = []
        criteria_list = []
        MASSIVE_DATA_SIZE = 20000
        for i in range(MASSIVE_DATA_SIZE):
            one_data = copy.deepcopy(data[0])
            one_data['uid'] = f'uid_{i}'
            one_data['doc_id'] = 'doc_common'
            criteria_list.append(f'uid_{i}')
            new_data_list.append(one_data)

        self.store.upsert(self.collections[0], new_data_list)

        # test client.query_iterator in get api
        res = self.store.get(collection_name=self.collections[0])
        self.assertEqual(len(res), MASSIVE_DATA_SIZE)

        SEARCH_DATA_SIZE = 9999
        res = self.store.get(collection_name=self.collections[0], criteria={'uid': criteria_list[0:SEARCH_DATA_SIZE]})
        self.assertEqual(len(res), SEARCH_DATA_SIZE)

    def test_batch_query_legacy(self):

        with self.store._client_context() as client:
            new_data_list = []
            criteria_list = []
            for i in range(10000):
                one_data = copy.deepcopy(data[0])
                one_data['uid'] = f'uid_{i}'
                one_data['doc_id'] = 'doc_common'
                criteria_list.append(f'uid_{i}')
                new_data_list.append(one_data)

            self.store.upsert(self.collections[0], new_data_list)
            res = self.store._batch_query_legacy(client, self.collections[0], field_names=['uid'], kwargs={})
            self.assertEqual(len(res), len(new_data_list))

            filters = self.store._construct_criteria({"doc_id": "doc_common"})
            res = self.store._batch_query_legacy(client, self.collections[0], field_names=['uid'], kwargs=filters)
            self.assertEqual(len(res), len(new_data_list))

    @pytest.mark.skip(reason=('local test for milvus standalone, please set up a milvus standalone server'
                              ' and set the uri to the server'))
    def test_milvus_standalone(self):
        self.store1 = MilvusStore(uri=self.uri_standalone, index_kwargs=self.index_kwargs)
        self.store1.connect(embed_dims=self.embed_dims, embed_datatypes=self.embed_datatypes,
                            global_metadata_desc=self.global_metadata_desc)
        self.store1.upsert(self.collections[0], [data[0], data[2]])
        self.store1.upsert(self.collections[1], [data[1]])
        res = self.store1.search(collection_name=self.collections[0], query_embedding=[0.1, 0.2, 0.3],
                                 embed_key='vec_dense', topk=1)
        self.assertEqual(len(res), 1)
        self.assertEqual(res[0].get('uid'), data[0].get('uid'))

@pytest.mark.skip_on_win
@pytest.mark.skip_on_mac
class TestSegementStore(object):
    SEGMENTSTORE_CLASS_MAP = {
        'elasticsearch': [{
            'segment_store_type': 'elasticsearch',
            'init_kwargs': {'uris': os.getenv('ELASTICSEARCH_HOST', 'localhost:9201')},
            'is_skip': False, 'skip_reason': 'To test elasticsearch store, please set up a elasticsearch server'}],
        'opensearch': [{
            'segment_store_type': 'opensearch',
            'init_kwargs': {'uris': os.getenv('OPENSEARCH_HOST', 'localhost:9200'),
                            'client_kwargs': {
                                'user': os.getenv('OPENSEARCH_USER', 'admin'),
                                'password': os.getenv('OPENSEARCH_INITIAL_ADMIN_PASSWORD'),
                                'verify_certs': False}},
            'is_skip': False, 'skip_reason': 'To test opensearch store, please set up a opensearch server'}],
    }

    @pytest.fixture(scope='class')
    def setUP(self, request):
        collections = ['col_g1', 'col_g2']
        data = [
            {'uid': 'uid1', 'doc_id': 'doc1', 'group': 'g1', 'content': 'test1', 'meta': {},
             'global_meta': {RAG_DOC_ID: 'doc1', RAG_KB_ID: 'kb1'},
             'embedding': {'vec_dense': [0.1, 0.2, 0.3], 'vec_sparse': {'1563': 0.212890625, '238': 0.1768798828125}},
             'type': 1, 'number': 0, 'kb_id': 'kb1',
             'excluded_embed_metadata_keys': ['file_size', 'file_name', 'file_type'],
             'excluded_llm_metadata_keys': ['file_size', 'file_name', 'file_type'],
             'parent': None, 'answer': '', 'image_keys': []},

            {'uid': 'uid2', 'doc_id': 'doc2', 'group': 'g2', 'content': 'test2', 'meta': {},
             'global_meta': {RAG_DOC_ID: 'doc2', RAG_KB_ID: 'kb2'},
             'embedding': {'vec_dense': [0.3, 0.2, 0.1], 'vec_sparse': {'1563': 0.212890625, '238': 0.1768798828125}},
             'type': 1, 'number': 0, 'kb_id': 'kb2',
             'excluded_embed_metadata_keys': ['file_size', 'file_name', 'file_type'],
             'excluded_llm_metadata_keys': ['file_size', 'file_name', 'file_type'],
             'parent': 'p2', 'answer': '', 'image_keys': []},

            {'uid': 'uid3', 'doc_id': 'doc3', 'group': 'g3', 'content': 'test3', 'meta': {},
             'global_meta': {RAG_DOC_ID: 'doc3', RAG_KB_ID: 'kb3'},
             'embedding': {'vec_dense': [0.3, 0.2, 0.1], 'vec_sparse': {'12': 0.212890625, '23': 0.1768798828125}},
             'type': 1, 'number': 0, 'kb_id': 'kb3',
             'excluded_embed_metadata_keys': ['file_size', 'file_name', 'file_type'],
             'excluded_llm_metadata_keys': ['file_size', 'file_name', 'file_type'],
             'parent': None, 'answer': '', 'image_keys': []},

            {'uid': 'uid4', 'doc_id': 'doc4', 'group': 'g4', 'content': 'test4', 'meta': {},
             'global_meta': {RAG_DOC_ID: 'doc4', RAG_KB_ID: 'kb4'},
             'embedding': {'vec_dense': [0.3, 0.2, 0.1], 'vec_sparse': {'12': 0.212890625, '23': 0.1768798828125}},
             'type': 1, 'number': 0, 'kb_id': 'kb4',
             'excluded_embed_metadata_keys': ['file_size', 'file_name', 'file_type'],
             'excluded_llm_metadata_keys': ['file_size', 'file_name', 'file_type'],
             'parent': None, 'answer': '', 'image_keys': []},
        ]
        params = request.param if hasattr(request, 'param') else {}
        segment_store_type = params.get('segment_store_type')
        segment_store_init_kwargs = params.get('init_kwargs')
        is_skip = params.get('is_skip')
        skip_reason = params.get('skip_reason')
        if is_skip:
            pytest.skip(skip_reason)
        cls = getattr(lazyllm.store, segment_store_type, None)
        store = cls(**segment_store_init_kwargs)
        store.connect()
        request.cls.store = store
        request.cls.params = params
        request.cls.collections = collections
        request.cls.segment_store_type = segment_store_type
        request.cls.data = data
        return True

    @pytest.fixture()
    def upsert(self):
        self.store.upsert(self.collections[0], [self.data[0]])
        res = self.store.get(collection_name=self.collections[0])
        assert len(res) == 1, f'upsert {self.segment_store_type} failed'
        assert res[0].get('uid') == self.data[0].get('uid'), f'upsert {self.segment_store_type} failed'
        self.store.upsert(self.collections[0], [self.data[1]])
        res = self.store.get(collection_name=self.collections[0])
        assert len(res) == 2, f'upsert {self.segment_store_type} failed'
        self.store.upsert(self.collections[1], [self.data[2]])
        self.store.upsert(self.collections[1], [self.data[3]])
        return True

    @pytest.fixture()
    def get_segments_by_collection(self):
        res = self.store.get(collection_name=self.collections[0])
        assert len(res) == 2, f'get segments by collection {self.segment_store_type} failed'
        res = self.store.get(collection_name=self.collections[1])
        assert len(res) == 2, f'get segments by collection {self.segment_store_type} failed'
        return True

    @pytest.fixture()
    def get_segments_by_kb_id(self):
        res = self.store.get(collection_name=self.collections[0], criteria={RAG_KB_ID: 'kb1'})
        assert len(res) == 1, f'get segments by kb_id {self.segment_store_type} failed'
        assert res[0].get('uid') == self.data[0].get('uid'), f'get segments by kb_id {self.segment_store_type} failed'
        res = self.store.get(collection_name=self.collections[0], criteria={RAG_KB_ID: 'kb2'})
        assert len(res) == 1, f'get segments by kb_id {self.segment_store_type} failed'
<<<<<<< HEAD
        assert res[0].get('uid') == self.data[1].get('uid'), f'get segments by kb_id {self.segment_store_type} failed'
        res = self.store.get(collection_name=self.collections[1], criteria={RAG_KB_ID: 'kb3'})
=======
        assert res[0].get('uid') == self.data[3].get('uid'), f'get segments by kb_id {self.segment_store_type} failed'
        res = self.store.get(collection_name=self.collections[2], criteria={RAG_KB_ID: 'kb3'})
>>>>>>> 1eac5919
        assert len(res) == 1, f'get segments by kb_id {self.segment_store_type} failed'
        assert res[0].get('uid') == self.data[2].get('uid'), f'get segments by kb_id {self.segment_store_type} failed'
        res = self.store.get(collection_name=self.collections[1], criteria={RAG_KB_ID: 'kb4'})
        assert len(res) == 1, f'get segments by kb_id {self.segment_store_type} failed'
<<<<<<< HEAD
        assert res[0].get('uid') == self.data[3].get('uid'), f'get segments by kb_id {self.segment_store_type} failed'
=======
        assert res[0].get('uid') == self.data[1].get('uid'), f'get segments by kb_id {self.segment_store_type} failed'
>>>>>>> 1eac5919
        return True

    @pytest.fixture()
    def get_segments_by_uid(self):
        res = self.store.get(collection_name=self.collections[0], criteria={'uid': ['uid1']})
        assert len(res) == 1, f'get segments by uid {self.segment_store_type} failed'
        assert res[0].get('uid') == self.data[0].get('uid'), f'get segments by uid {self.segment_store_type} failed'
<<<<<<< HEAD
        res = self.store.get(collection_name=self.collections[0], criteria={'uid': ['uid3']})
        assert len(res) == 0, f'get segments by uid {self.segment_store_type} failed'
        res = self.store.get(collection_name=self.collections[1], criteria={'uid': ['uid3']})
=======
        res = self.store.get(collection_name=self.collections[2], criteria={'uid': ['uid3']})
        assert len(res) == 1, f'get segments by uid {self.segment_store_type} failed'
        assert res[0].get('uid') == self.data[2].get('uid'), f'get segments by uid {self.segment_store_type} failed'
        res = self.store.get(collection_name=self.collections[1], criteria={'uid': ['uid2']})
>>>>>>> 1eac5919
        assert len(res) == 1, f'get segments by uid {self.segment_store_type} failed'
        assert res[0].get('uid') == self.data[2].get('uid'), f'get segments by uid {self.segment_store_type} failed'
        res = self.store.get(collection_name=self.collections[1], criteria={'uid': ['uid4']})
        assert len(res) == 1, f'get segments by uid {self.segment_store_type} failed'
        assert res[0].get('uid') == self.data[3].get('uid'), f'get segments by uid {self.segment_store_type} failed'
        return True

    @pytest.fixture()
    def get_segments_by_doc_id(self):
        res = self.store.get(collection_name=self.collections[0], criteria={RAG_DOC_ID: ['doc1']})
        assert len(res) == 1, f'get segments by doc_id {self.segment_store_type} failed'
        assert res[0].get('uid') == self.data[0].get('uid'), f'get segments by doc_id {self.segment_store_type} failed'
        res = self.store.get(collection_name=self.collections[0], criteria={RAG_DOC_ID: ['doc4']})
        assert len(res) == 0, f'get segments by doc_id {self.segment_store_type} failed'
        res = self.store.get(collection_name=self.collections[1], criteria={RAG_DOC_ID: ['doc3']})
        assert len(res) == 1, f'get segments by doc_id {self.segment_store_type} failed'
        assert res[0].get('uid') == self.data[2].get('uid'), f'get segments by doc_id {self.segment_store_type} failed'
        res = self.store.get(collection_name=self.collections[1], criteria={RAG_DOC_ID: ['doc2']})
        assert len(res) == 0, f'get segments by doc_id {self.segment_store_type} failed'
        return True

    @pytest.fixture()
    def search(self):
        res = self.store.search(collection_name=self.collections[0], query='test')
        assert len(res) == 2, f'search {self.segment_store_type} failed'
        res = self.store.search(collection_name=self.collections[1])
        assert len(res) == 2, f'search {self.segment_store_type} failed'
        res = self.store.search(collection_name=self.collections[1], query='test3', topk=1)
        assert len(res) == 1, f'search {self.segment_store_type} failed'
        assert res[0].get('uid') == self.data[2].get('uid'), f'search {self.segment_store_type} failed'
        return True

    @pytest.fixture()
    def search_with_filters(self):
        res = self.store.search(collection_name=self.collections[0], query='test2', topk=1, filters={'group': 'g3'})
        assert len(res) == 0, f'search {self.segment_store_type} failed'
        res = self.store.search(collection_name=self.collections[1], query='test3', topk=1, filters={'group': 'g3'})
        assert len(res) == 1, f'search {self.segment_store_type} failed'
        assert res[0].get('uid') == self.data[2].get('uid'), f'search {self.segment_store_type} failed'
        res = self.store.search(collection_name=self.collections[1], query='test3', filters={RAG_DOC_ID: ['doc3']})
        assert len(res) == 1, f'search {self.segment_store_type} failed'
        assert res[0].get('uid') == self.data[2].get('uid'), f'search {self.segment_store_type} failed'
        res = self.store.search(collection_name=self.collections[1], query='test4', filters={RAG_KB_ID: ['kb4']})
        assert len(res) == 1, f'search {self.segment_store_type} failed'
        assert res[0].get('uid') == self.data[3].get('uid'), f'search {self.segment_store_type} failed'
        res = self.store.search(collection_name=self.collections[1], query='test', filters={'group': ['g3', 'g4']})
        assert len(res) == 2, f'search {self.segment_store_type} failed'
        return True

    @pytest.fixture()
    def delete_segments_by_collection(self):
        self.store.delete(self.collections[0])
        res = self.store.get(collection_name=self.collections[0])
        assert len(res) == 0, f'delete {self.segment_store_type} {self.collections[0]} failed'
        return True

    @pytest.fixture()
    def delete_segments_by_kb_id(self):
        self.store.delete(self.collections[1], criteria={RAG_KB_ID: 'kb3'})
        res = self.store.get(collection_name=self.collections[1])
        assert len(res) == 1, f'delete segments by kb_id {self.segment_store_type} failed'
        assert res[0].get('uid') == self.data[3].get('uid'), f'delete segments by kb_id {self.segment_store_type} failed'
        return True

    @pytest.fixture()
    def delete_segments_by_uid(self):
        self.store.delete(self.collections[1], criteria={'uid': ['uid4']})
        res = self.store.get(collection_name=self.collections[1])
        assert len(res) == 0, f'delete segments by uid {self.segment_store_type} failed'
        return True

    @pytest.fixture()
    def delete_segments_by_doc_id(self):
        self.store.delete(self.collections[0], criteria={RAG_DOC_ID: ['doc2']})
        res = self.store.get(collection_name=self.collections[0])
        assert len(res) == 1, f'delete segments by doc_id {self.segment_store_type} failed'
        assert res[0].get('uid') == self.data[0].get('uid'), f'delete segments by doc_id \
            {self.segment_store_type} failed'
        return True

    @pytest.fixture()
    def tearDown(self):
        for collection in self.collections:
            try:
                self.store.delete(collection)
            except Exception as e:
                print(f'delete {self.segment_store_type} {collection} failed: {e}')
        return True

    def round_order(type: str, step: int):
        '''
        set the order of the test case for different store type

        type: store type
        step:  current step
        '''
        type_map = {
            'elasticsearch': 1,
            'opensearch': 2,
        }
        order_value = type_map[type] * 100 + step
        return pytest.mark.order(order_value)

    @round_order('elasticsearch', 0)
    @pytest.mark.parametrize('setUP', SEGMENTSTORE_CLASS_MAP['elasticsearch'], indirect=True)
    def test_es_setUp(self, setUP):
        assert setUP

    @round_order('elasticsearch', 1)
    @pytest.mark.parametrize('upsert', SEGMENTSTORE_CLASS_MAP['elasticsearch'], indirect=True)
    def test_es_upsert(self, upsert):
        assert upsert

    @round_order('elasticsearch', 2)
    @pytest.mark.parametrize('get_segments_by_collection', SEGMENTSTORE_CLASS_MAP['elasticsearch'], indirect=True)
    def test_es_get_segments_by_collection(self, get_segments_by_collection):
        assert get_segments_by_collection

    @round_order('elasticsearch', 3)
    @pytest.mark.parametrize('get_segments_by_kb_id', SEGMENTSTORE_CLASS_MAP['elasticsearch'], indirect=True)
    def test_es_get_segments_by_kb_id(self, get_segments_by_kb_id):
        assert get_segments_by_kb_id

    @round_order('elasticsearch', 4)
    @pytest.mark.parametrize('get_segments_by_uid', SEGMENTSTORE_CLASS_MAP['elasticsearch'], indirect=True)
    def test_es_get_segments_by_uid(self, get_segments_by_uid):
        assert get_segments_by_uid

    @round_order('elasticsearch', 5)
    @pytest.mark.parametrize('get_segments_by_doc_id', SEGMENTSTORE_CLASS_MAP['elasticsearch'], indirect=True)
    def test_es_get_segments_by_doc_id(self, get_segments_by_doc_id):
        assert get_segments_by_doc_id

    @round_order('elasticsearch', 6)
    @pytest.mark.parametrize('search', SEGMENTSTORE_CLASS_MAP['elasticsearch'], indirect=True)
    def test_es_search(self, search):
        assert search

    @round_order('elasticsearch', 7)
    @pytest.mark.parametrize('search_with_filters', SEGMENTSTORE_CLASS_MAP['elasticsearch'], indirect=True)
    def test_es_search_with_filters(self, search_with_filters):
        assert search_with_filters

    @round_order('elasticsearch', 8)
    @pytest.mark.parametrize('delete_segments_by_kb_id', SEGMENTSTORE_CLASS_MAP['elasticsearch'], indirect=True)
    def test_es_delete_segments_by_kb_id(self, delete_segments_by_kb_id):
        assert delete_segments_by_kb_id

    @round_order('elasticsearch', 9)
    @pytest.mark.parametrize('delete_segments_by_uid', SEGMENTSTORE_CLASS_MAP['elasticsearch'], indirect=True)
    def test_es_delete_segments_by_uid(self, delete_segments_by_uid):
        assert delete_segments_by_uid

    @round_order('elasticsearch', 10)
    @pytest.mark.parametrize('delete_segments_by_doc_id', SEGMENTSTORE_CLASS_MAP['elasticsearch'], indirect=True)
    def test_es_delete_segments_by_doc_id(self, delete_segments_by_doc_id):
        assert delete_segments_by_doc_id

    @round_order('elasticsearch', 11)
    @pytest.mark.parametrize('delete_segments_by_collection', SEGMENTSTORE_CLASS_MAP['elasticsearch'], indirect=True)
    def test_es_delete_segments_by_collection(self, delete_segments_by_collection):
        assert delete_segments_by_collection

    @round_order('elasticsearch', 12)
    @pytest.mark.parametrize('tearDown', SEGMENTSTORE_CLASS_MAP['elasticsearch'], indirect=True)
    def test_es_tearDown(self, tearDown):
        assert tearDown

    @round_order('opensearch', 0)
    @pytest.mark.parametrize('setUP', SEGMENTSTORE_CLASS_MAP['opensearch'], indirect=True)
    def test_os_setUp(self, setUP):
        assert setUP

    @round_order('opensearch', 1)
    @pytest.mark.parametrize('upsert', SEGMENTSTORE_CLASS_MAP['opensearch'], indirect=True)
    def test_os_upsert(self, upsert):
        assert upsert

    @round_order('opensearch', 2)
    @pytest.mark.parametrize('get_segments_by_collection', SEGMENTSTORE_CLASS_MAP['opensearch'], indirect=True)
    def test_os_get_segments_by_collection(self, get_segments_by_collection):
        assert get_segments_by_collection

    @round_order('opensearch', 3)
    @pytest.mark.parametrize('get_segments_by_kb_id', SEGMENTSTORE_CLASS_MAP['opensearch'], indirect=True)
    def test_os_get_segments_by_kb_id(self, get_segments_by_kb_id):
        assert get_segments_by_kb_id

    @round_order('opensearch', 4)
    @pytest.mark.parametrize('get_segments_by_uid', SEGMENTSTORE_CLASS_MAP['opensearch'], indirect=True)
    def test_os_get_segments_by_uid(self, get_segments_by_uid):
        assert get_segments_by_uid

    @round_order('opensearch', 5)
    @pytest.mark.parametrize('get_segments_by_doc_id', SEGMENTSTORE_CLASS_MAP['opensearch'], indirect=True)
    def test_os_get_segments_by_doc_id(self, get_segments_by_doc_id):
        assert get_segments_by_doc_id

    @round_order('opensearch', 6)
    @pytest.mark.parametrize('search', SEGMENTSTORE_CLASS_MAP['opensearch'], indirect=True)
    def test_os_search(self, search):
        assert search

    @round_order('opensearch', 7)
    @pytest.mark.parametrize('search_with_filters', SEGMENTSTORE_CLASS_MAP['opensearch'], indirect=True)
    def test_os_search_with_filters(self, search_with_filters):
        assert search_with_filters

    @round_order('opensearch', 8)
    @pytest.mark.parametrize('delete_segments_by_kb_id', SEGMENTSTORE_CLASS_MAP['opensearch'], indirect=True)
    def test_os_delete_segments_by_kb_id(self, delete_segments_by_kb_id):
        assert delete_segments_by_kb_id

    @round_order('opensearch', 9)
    @pytest.mark.parametrize('delete_segments_by_uid', SEGMENTSTORE_CLASS_MAP['opensearch'], indirect=True)
    def test_os_delete_segments_by_uid(self, delete_segments_by_uid):
        assert delete_segments_by_uid

    @round_order('opensearch', 10)
    @pytest.mark.parametrize('delete_segments_by_doc_id', SEGMENTSTORE_CLASS_MAP['opensearch'], indirect=True)
    def test_os_delete_segments_by_doc_id(self, delete_segments_by_doc_id):
        assert delete_segments_by_doc_id

    @round_order('opensearch', 11)
    @pytest.mark.parametrize('delete_segments_by_collection', SEGMENTSTORE_CLASS_MAP['opensearch'], indirect=True)
    def test_os_delete_segments_by_collection(self, delete_segments_by_collection):
        assert delete_segments_by_collection

    @round_order('opensearch', 12)
    @pytest.mark.parametrize('tearDown', SEGMENTSTORE_CLASS_MAP['opensearch'], indirect=True)
    def test_os_tearDown(self, tearDown):
        assert tearDown

@pytest.mark.skip(reason='To test sensecore store, please set up a sensecore rag-store server')
class TestSenseCoreStore(unittest.TestCase):
    def setUp(self):
        # sensecore store need kb_id when get or delete
        self.collections = ['col_block', 'col_line']
        self.data = [
            {'uid': 'uid1', 'doc_id': 'doc1', 'group': 'block', 'content': 'test1', 'meta': {},
             'global_meta': {RAG_DOC_ID: 'doc1', RAG_KB_ID: 'kb1'},
             'embedding': {'bge_m3_dense': [0.1, 0.2, 0.3],
                           'bge_m3_sparse': {'1563': 0.212890625, '238': 0.1768798828125}},
             'type': 1, 'number': 0, 'kb_id': 'kb1',
             'excluded_embed_metadata_keys': ['file_size', 'file_name', 'file_type'],
             'excluded_llm_metadata_keys': ['file_size', 'file_name', 'file_type'],
             'parent': None, 'answer': '', 'image_keys': []},

            {'uid': 'uid2', 'doc_id': 'doc2', 'group': 'line', 'content': 'test2', 'meta': {},
             'global_meta': {RAG_DOC_ID: 'doc2', RAG_KB_ID: 'kb2'},
             'embedding': {'bge_m3_dense': [0.3, 0.2, 0.1],
                           'bge_m3_sparse': {'1563': 0.212890625, '238': 0.1768798828125}},
             'type': 1, 'number': 0, 'kb_id': 'kb2',
             'excluded_embed_metadata_keys': ['file_size', 'file_name', 'file_type'],
             'excluded_llm_metadata_keys': ['file_size', 'file_name', 'file_type'],
             'parent': 'uid1', 'answer': '', 'image_keys': []},
        ]
        self.global_metadata_desc = BUILDIN_GLOBAL_META_DESC
        self.uri = ''
        self.s3_config = {
            'endpoint_url': os.getenv('RAG_S3_ENDPOINT', ''),
            'access_key': os.getenv('RAG_S3_ACCESS_KEY', ''),
            'secret_access_key': os.getenv('RAG_S3_SECRET_KEY', ''),
            'bucket_name': os.getenv('RAG_S3_BUCKET', 'rag-data'),
            'use_minio': os.getenv('RAG_S3_USE_MINIO', 'true').lower() == 'true',
        }
        self.image_url_config = {
            'access_key': os.getenv('RAG_IMAGE_URL_ACCESS_KEY', ''),
            'secret_access_key': os.getenv('RAG_IMAGE_URL_SECRET_KEY', ''),
            'endpoint_url': os.getenv('RAG_IMAGE_URL_ENDPOINT', ''),
            'bucket_name': os.getenv('RAG_IMAGE_URL_BUCKET', 'lazyjfs')
        }
        self.store = SenseCoreStore(uri=self.uri, s3_config=self.s3_config, image_url_config=self.image_url_config)
        self.store.connect(global_metadata_desc=self.global_metadata_desc)

    def tearDown(self):
        try:
            self.store.delete(self.collections[0], criteria={'uid': ['uid1'], RAG_KB_ID: self.data[0].get('kb_id')})
            self.store.delete(self.collections[1], criteria={'uid': ['uid2'], RAG_KB_ID: self.data[1].get('kb_id')})
        except Exception:
            pass

    def test_upsert(self):
        self.store.upsert(self.collections[0], [self.data[0]])
        self.store.upsert(self.collections[1], [self.data[1]])
        res = self.store.get(collection_name=self.collections[0], criteria={RAG_KB_ID: self.data[0].get('kb_id')})
        self.assertEqual(len(res), 1)
        self.assertEqual(res[0].get('uid'), self.data[0].get('uid'))
        res = self.store.get(collection_name=self.collections[1], criteria={RAG_KB_ID: self.data[1].get('kb_id')})
        self.assertEqual(len(res), 1)
        self.assertEqual(res[0].get('uid'), self.data[1].get('uid'))

    def test_delete_segments_by_uid(self):
        self.store.upsert(self.collections[0], [self.data[0]])
        res = self.store.get(collection_name=self.collections[0], criteria={RAG_KB_ID: self.data[0].get('kb_id')})
        self.assertEqual(len(res), 1)
        self.store.delete(self.collections[0], criteria={'uid': ['uid1'], RAG_KB_ID: self.data[0].get('kb_id')})
        res = self.store.get(collection_name=self.collections[0], criteria={RAG_KB_ID: self.data[0].get('kb_id')})
        self.assertEqual(len(res), 0)

    def test_delete_segments_by_doc_id(self):
        self.store.upsert(self.collections[0], [self.data[0]])
        self.store.delete(self.collections[0], criteria={RAG_DOC_ID: ['doc2'], RAG_KB_ID: self.data[0].get('kb_id')})
        res = self.store.get(collection_name=self.collections[0], criteria={RAG_KB_ID: self.data[0].get('kb_id')})
        self.assertEqual(len(res), 1)
        self.store.delete(self.collections[0], criteria={RAG_DOC_ID: ['doc1'], RAG_KB_ID: self.data[0].get('kb_id')})
        res = self.store.get(collection_name=self.collections[0], criteria={RAG_KB_ID: self.data[0].get('kb_id')})
        self.assertEqual(len(res), 0)

    def test_get_segments_by_uid(self):
        self.store.upsert(self.collections[0], [self.data[0]])
        self.store.upsert(self.collections[1], [self.data[1]])
        res = self.store.get(collection_name=self.collections[0],
                             criteria={'uid': ['uid1'], RAG_KB_ID: self.data[0].get('kb_id')})
        self.assertEqual(len(res), 1)
        self.assertEqual(res[0].get('uid'), self.data[0].get('uid'))
        res = self.store.get(collection_name=self.collections[0],
                             criteria={'uid': ['uid2'], RAG_KB_ID: self.data[1].get('kb_id')})
        self.assertEqual(len(res), 0)
        res = self.store.get(collection_name=self.collections[1],
                             criteria={'uid': ['uid2'], RAG_KB_ID: self.data[1].get('kb_id')})
        self.assertEqual(len(res), 1)
        self.assertEqual(res[0].get('uid'), self.data[1].get('uid'))

    def test_get_segments_by_doc_id(self):
        self.store.upsert(self.collections[0], [self.data[0]])
        self.store.upsert(self.collections[1], [self.data[1]])
        res = self.store.get(collection_name=self.collections[0],
                             criteria={RAG_DOC_ID: ['doc1'], RAG_KB_ID: self.data[0].get('kb_id')})
        self.assertEqual(len(res), 1)
        self.assertEqual(res[0].get('uid'), self.data[0].get('uid'))
        res = self.store.get(collection_name=self.collections[0],
                             criteria={RAG_DOC_ID: ['doc2'], RAG_KB_ID: self.data[1].get('kb_id')})
        self.assertEqual(len(res), 0)
        res = self.store.get(collection_name=self.collections[1],
                             criteria={RAG_DOC_ID: ['doc2'], RAG_KB_ID: self.data[1].get('kb_id')})
        self.assertEqual(len(res), 1)
        self.assertEqual(res[0].get('uid'), self.data[1].get('uid'))

    def test_search(self):
        self.store.upsert(self.collections[0], [self.data[0]])
        self.store.upsert(self.collections[1], [self.data[1]])
        res = self.store.search(collection_name=self.collections[0], query='test1',
                                embed_key='bge_m3_dense', topk=1,
                                filters={RAG_KB_ID: self.data[0].get('kb_id')})
        self.assertEqual(len(res), 1)
        print(f'res: {res}')
        self.assertEqual(res[0].get('uid'), self.data[0].get('uid'))
        res = self.store.search(collection_name=self.collections[0],
                                query='test1', embed_key='bge_m3_sparse', topk=1,
                                filters={RAG_KB_ID: self.data[0].get('kb_id')})
        self.assertEqual(len(res), 1)
        self.assertEqual(res[0].get('uid'), self.data[0].get('uid'))
        res = self.store.search(collection_name=self.collections[1], query='test2',
                                embed_key='bge_m3_dense', topk=1,
                                filters={RAG_KB_ID: self.data[1].get('kb_id')})
        self.assertEqual(len(res), 1)
        self.assertEqual(res[0].get('uid'), self.data[1].get('uid'))


@pytest.mark.skip_on_win
@pytest.mark.skip_on_mac
class TestHybridStore(unittest.TestCase):
    def setUp(self):
        self.collections = ['col_g1', 'col_g2']
        self.embed_dims = {'vec_dense': 3}
        self.embed_datatypes = {'vec_dense': DataType.FLOAT_VECTOR, 'vec_sparse': DataType.SPARSE_FLOAT_VECTOR}
        self.global_metadata_desc = BUILDIN_GLOBAL_META_DESC
        self.index_kwargs = [
            {
                'embed_key': 'vec_dense',
                'index_type': 'FLAT',
                'metric_type': 'COSINE',
                'params': {
                    'nlist': 128,
                }
            },
            {
                'embed_key': 'vec_sparse',
                'index_type': 'SPARSE_INVERTED_INDEX',
                'metric_type': 'IP',
                'params': {
                    'nlist': 128,
                }
            }
        ]
        fd, self.store_dir = tempfile.mkstemp(suffix='.db')
        os.close(fd)
        self.segment_store = MapStore()
        self.vector_store = MilvusStore(uri=self.store_dir, index_kwargs=self.index_kwargs)
        self.store = HybridStore(self.segment_store, self.vector_store)
        self.store.connect(embed_dims=self.embed_dims, embed_datatypes=self.embed_datatypes,
                           global_metadata_desc=self.global_metadata_desc, collections=self.collections)

    def tearDown(self):
        os.remove(self.store_dir)

    def test_upsert(self):
        self.store.upsert(self.collections[0], [data[0]])
        res = self.store.get(collection_name=self.collections[0])
        self.assertEqual(len(res), 1)
        self.assertEqual(res[0].get('uid'), data[0].get('uid'))

    def test_delete_segments_by_collection(self):
        self.store.upsert(self.collections[0], [data[0], data[2]])
        self.store.upsert(self.collections[1], [data[1]])
        self.store.delete(self.collections[0])
        res = self.store.get(collection_name=self.collections[0])
        self.assertEqual(len(res), 0)
        res = self.store.get(collection_name=self.collections[1])
        self.assertEqual(len(res), 1)
        self.assertEqual(res[0].get('uid'), data[1].get('uid'))

    def test_delete_segments_by_kb_id(self):
        self.store.upsert(self.collections[0], [data[0], data[2]])
        self.store.delete(self.collections[0], criteria={RAG_KB_ID: 'kb1'})
        res = self.store.get(collection_name=self.collections[0])
        self.assertEqual(len(res), 1)
        self.assertEqual(res[0].get('uid'), data[2].get('uid'))
        self.store.delete(self.collections[0], criteria={RAG_KB_ID: 'kb3'})
        res = self.store.get(collection_name=self.collections[0])
        self.assertEqual(len(res), 0)

    def test_delete_segments_by_uid(self):
        self.store.upsert(self.collections[0], [data[0], data[2]])
        self.store.delete(self.collections[0], criteria={'uid': ['uid1']})
        res = self.store.get(collection_name=self.collections[0])
        self.assertEqual(len(res), 1)
        self.assertEqual(res[0].get('uid'), data[2].get('uid'))

    def test_delete_segments_by_doc_id(self):
        self.store.upsert(self.collections[0], [data[0], data[2]])
        self.store.delete(self.collections[0], criteria={RAG_DOC_ID: ['doc2']})
        res = self.store.get(collection_name=self.collections[0], )
        self.assertEqual(len(res), 2)
        self.store.delete(self.collections[0], criteria={RAG_DOC_ID: ['doc1']})
        res = self.store.get(collection_name=self.collections[0])
        self.assertEqual(len(res), 1)
        self.assertEqual(res[0].get('uid'), data[2].get('uid'))

    def test_get_segments_by_collection(self):
        self.store.upsert(self.collections[0], [data[0], data[2]])
        self.store.upsert(self.collections[1], [data[1]])
        res = self.store.get(collection_name=self.collections[0])
        self.assertEqual(len(res), 2)
        res = self.store.get(collection_name=self.collections[1])
        self.assertEqual(len(res), 1)
        self.assertEqual(res[0].get('uid'), data[1].get('uid'))

    def test_get_segments_by_kb_id(self):
        self.store.upsert(self.collections[0], [data[0], data[2]])
        self.store.upsert(self.collections[1], [data[1]])
        res = self.store.get(collection_name=self.collections[0], criteria={RAG_KB_ID: 'kb1'})
        self.assertEqual(len(res), 1)
        self.assertEqual(res[0].get('uid'), data[0].get('uid'))
        res = self.store.get(collection_name=self.collections[0], criteria={RAG_KB_ID: 'kb3'})
        self.assertEqual(len(res), 1)
        self.assertEqual(res[0].get('uid'), data[2].get('uid'))
        res = self.store.get(collection_name=self.collections[0], criteria={RAG_KB_ID: 'kb2'})
        self.assertEqual(len(res), 0)
        res = self.store.get(collection_name=self.collections[1], criteria={RAG_KB_ID: 'kb2'})
        self.assertEqual(len(res), 1)
        self.assertEqual(res[0].get('uid'), data[1].get('uid'))

    def test_get_segments_by_uid(self):
        self.store.upsert(self.collections[0], [data[0], data[2]])
        self.store.upsert(self.collections[1], [data[1]])
        res = self.store.get(collection_name=self.collections[0], criteria={'uid': ['uid1']})
        self.assertEqual(len(res), 1)
        self.assertEqual(res[0].get('uid'), data[0].get('uid'))
        res = self.store.get(collection_name=self.collections[0], criteria={'uid': ['uid3']})
        self.assertEqual(len(res), 1)
        self.assertEqual(res[0].get('uid'), data[2].get('uid'))
        res = self.store.get(collection_name=self.collections[0], criteria={'uid': ['uid2']})
        self.assertEqual(len(res), 0)
        res = self.store.get(collection_name=self.collections[1], criteria={'uid': ['uid2']})
        self.assertEqual(len(res), 1)
        self.assertEqual(res[0].get('uid'), data[1].get('uid'))

    def test_get_segments_by_doc_id(self):
        self.store.upsert(self.collections[0], [data[0], data[2]])
        self.store.upsert(self.collections[1], [data[1]])
        res = self.store.get(collection_name=self.collections[0], criteria={RAG_DOC_ID: ['doc1']})
        self.assertEqual(len(res), 1)
        self.assertEqual(res[0].get('uid'), data[0].get('uid'))
        res = self.store.get(collection_name=self.collections[0], criteria={RAG_DOC_ID: ['doc2']})
        self.assertEqual(len(res), 0)
        res = self.store.get(collection_name=self.collections[0], criteria={RAG_DOC_ID: ['doc1', 'doc3']})
        self.assertEqual(len(res), 2)

    def test_search(self):
        self.store.upsert(self.collections[0], [data[0], data[2]])
        self.store.upsert(self.collections[1], [data[1]])
        res = self.store.search(collection_name=self.collections[0], query='test1',
                                query_embedding=[0.1, 0.2, 0.3], embed_key='vec_dense', topk=1)
        self.assertEqual(len(res), 1)
        self.assertEqual(res[0].get('uid'), data[0].get('uid'))
        res = self.store.search(collection_name=self.collections[0], query='test1',
                                query_embedding={'1563': 0.212890625, '238': 0.1768798828125},
                                embed_key='vec_sparse', topk=1)
        self.assertEqual(len(res), 1)
        self.assertEqual(res[0].get('uid'), data[0].get('uid'))
        res = self.store.search(collection_name=self.collections[0], query='test3',
                                query_embedding=[0.3, 0.2, 0.1], embed_key='vec_dense', topk=1)
        self.assertEqual(len(res), 1)
        self.assertEqual(res[0].get('uid'), data[2].get('uid'))
        res = self.store.search(collection_name=self.collections[0], query='test3',
                                query_embedding={'12': 0.212890625, '23': 0.1768798828125},
                                embed_key='vec_sparse', topk=1)
        self.assertEqual(len(res), 1)
        self.assertEqual(res[0].get('uid'), data[2].get('uid'))
        res = self.store.search(collection_name=self.collections[0], query='test3',
                                query_embedding=[0.3, 0.2, 0.1], embed_key='vec_dense', topk=5)
        self.assertEqual(len(res), 2)
        self.assertEqual(res[0].get('uid'), data[2].get('uid'))
        self.assertEqual(res[1].get('uid'), data[0].get('uid'))
        res = self.store.search(collection_name=self.collections[1], query='test2',
                                query_embedding=[0.3, 0.2, 0.1], embed_key='vec_dense', topk=1)
        self.assertEqual(len(res), 1)
        self.assertEqual(res[0].get('uid'), data[1].get('uid'))

    def test_search_with_filters(self):
        self.store.upsert(self.collections[0], [data[0], data[2]])
        self.store.upsert(self.collections[1], [data[1]])
        res = self.store.search(collection_name=self.collections[0], query='test1',
                                query_embedding=[0.1, 0.2, 0.3], embed_key='vec_dense', topk=2,
                                filters={RAG_KB_ID: ['kb1']})
        self.assertEqual(len(res), 1)
        self.assertEqual(res[0].get('uid'), data[0].get('uid'))
        res = self.store.search(collection_name=self.collections[1], query='test2',
                                query_embedding=[0.1, 0.2, 0.3], embed_key='vec_dense', topk=1,
                                filters={RAG_KB_ID: ['kb1']})
        self.assertEqual(len(res), 0)<|MERGE_RESOLUTION|>--- conflicted
+++ resolved
@@ -710,22 +710,13 @@
         assert res[0].get('uid') == self.data[0].get('uid'), f'get segments by kb_id {self.segment_store_type} failed'
         res = self.store.get(collection_name=self.collections[0], criteria={RAG_KB_ID: 'kb2'})
         assert len(res) == 1, f'get segments by kb_id {self.segment_store_type} failed'
-<<<<<<< HEAD
         assert res[0].get('uid') == self.data[1].get('uid'), f'get segments by kb_id {self.segment_store_type} failed'
         res = self.store.get(collection_name=self.collections[1], criteria={RAG_KB_ID: 'kb3'})
-=======
-        assert res[0].get('uid') == self.data[3].get('uid'), f'get segments by kb_id {self.segment_store_type} failed'
-        res = self.store.get(collection_name=self.collections[2], criteria={RAG_KB_ID: 'kb3'})
->>>>>>> 1eac5919
         assert len(res) == 1, f'get segments by kb_id {self.segment_store_type} failed'
         assert res[0].get('uid') == self.data[2].get('uid'), f'get segments by kb_id {self.segment_store_type} failed'
         res = self.store.get(collection_name=self.collections[1], criteria={RAG_KB_ID: 'kb4'})
         assert len(res) == 1, f'get segments by kb_id {self.segment_store_type} failed'
-<<<<<<< HEAD
         assert res[0].get('uid') == self.data[3].get('uid'), f'get segments by kb_id {self.segment_store_type} failed'
-=======
-        assert res[0].get('uid') == self.data[1].get('uid'), f'get segments by kb_id {self.segment_store_type} failed'
->>>>>>> 1eac5919
         return True
 
     @pytest.fixture()
@@ -733,16 +724,9 @@
         res = self.store.get(collection_name=self.collections[0], criteria={'uid': ['uid1']})
         assert len(res) == 1, f'get segments by uid {self.segment_store_type} failed'
         assert res[0].get('uid') == self.data[0].get('uid'), f'get segments by uid {self.segment_store_type} failed'
-<<<<<<< HEAD
         res = self.store.get(collection_name=self.collections[0], criteria={'uid': ['uid3']})
         assert len(res) == 0, f'get segments by uid {self.segment_store_type} failed'
         res = self.store.get(collection_name=self.collections[1], criteria={'uid': ['uid3']})
-=======
-        res = self.store.get(collection_name=self.collections[2], criteria={'uid': ['uid3']})
-        assert len(res) == 1, f'get segments by uid {self.segment_store_type} failed'
-        assert res[0].get('uid') == self.data[2].get('uid'), f'get segments by uid {self.segment_store_type} failed'
-        res = self.store.get(collection_name=self.collections[1], criteria={'uid': ['uid2']})
->>>>>>> 1eac5919
         assert len(res) == 1, f'get segments by uid {self.segment_store_type} failed'
         assert res[0].get('uid') == self.data[2].get('uid'), f'get segments by uid {self.segment_store_type} failed'
         res = self.store.get(collection_name=self.collections[1], criteria={'uid': ['uid4']})
