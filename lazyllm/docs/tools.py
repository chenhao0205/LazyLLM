# flake8: noqa E501
import importlib
from . import utils
import functools
import lazyllm

add_chinese_doc = functools.partial(utils.add_chinese_doc, module=lazyllm.tools)
add_english_doc = functools.partial(utils.add_english_doc, module=lazyllm.tools)
add_example = functools.partial(utils.add_example, module=lazyllm.tools)

# functions for lazyllm.tools.tools
add_tools_chinese_doc = functools.partial(utils.add_chinese_doc, module=lazyllm.tools.tools)
add_tools_english_doc = functools.partial(utils.add_english_doc, module=lazyllm.tools.tools)
add_tools_example = functools.partial(utils.add_example, module=lazyllm.tools.tools)

# functions for lazyllm.tools.agent
add_agent_chinese_doc = functools.partial(utils.add_chinese_doc, module=lazyllm.tools.agent)
add_agent_english_doc = functools.partial(utils.add_english_doc, module=lazyllm.tools.agent)
add_agent_example = functools.partial(utils.add_example, module=lazyllm.tools.agent)

# functions for lazyllm.tools.services
add_services_chinese_doc = functools.partial(utils.add_chinese_doc, module=importlib.import_module('lazyllm.tools.services'))
add_services_english_doc = functools.partial(utils.add_english_doc, module=importlib.import_module('lazyllm.tools.services'))
add_services_example = functools.partial(utils.add_example, module=importlib.import_module('lazyllm.tools.services'))

# functions for lazyllm.tools.infer_service
add_infer_service_chinese_doc = functools.partial(utils.add_chinese_doc, module=importlib.import_module('lazyllm.tools.infer_service'))
add_infer_service_english_doc = functools.partial(utils.add_english_doc, module=importlib.import_module('lazyllm.tools.infer_service'))
add_infer_service_example = functools.partial(utils.add_example, module=importlib.import_module('lazyllm.tools.infer_service'))

# ---------------------------------------------------------------------------- #

# classifier/intent_classifier.py

add_chinese_doc('IntentClassifier', '''\
意图分类模块，用于根据输入文本在给定的意图列表中进行分类。  
支持中英文自动选择提示模板，并可通过示例、提示、约束和注意事项增强分类效果。

Args:
    llm: 用于意图分类的大语言模型实例。
    intent_list (list): 可选，意图类别列表，例如 ["聊天", "天气", "问答"]。
    prompt (str): 可选，自定义提示语，插入到系统提示模板中。
    constrain (str): 可选，分类约束条件说明。
    attention (str): 可选，提示注意事项。
    examples (list[list[str, str]]): 可选，分类示例列表，每个元素为 [输入文本, 标签]。
    return_trace (bool): 是否返回执行过程的 trace，默认为 False。
''')

add_english_doc('IntentClassifier', '''\
Intent classification module that classifies input text into a given intent list.  
Supports automatic selection of Chinese or English prompt templates, and allows enhancement through examples, prompt text, constraints, and attention notes.

Args:
    llm: The large language model instance used for intent classification.
    intent_list (list): Optional, list of intent categories, e.g., ["chat", "weather", "QA"].
    prompt (str): Optional, custom prompt inserted into the system prompt template.
    constrain (str): Optional, classification constraint description.
    attention (str): Optional, attention notes for classification.
    examples (list[list[str, str]]): Optional, classification examples, each element is [input text, label].
    return_trace (bool): Whether to return execution trace. Default is False.
''')


add_example(
    "IntentClassifier",
    """\
    >>> import lazyllm
    >>> from lazyllm.tools import IntentClassifier
    >>> classifier_llm = lazyllm.OnlineChatModule(source="openai")
    >>> chatflow_intent_list = ["Chat", "Financial Knowledge Q&A", "Employee Information Query", "Weather Query"]
    >>> classifier = IntentClassifier(classifier_llm, intent_list=chatflow_intent_list)
    >>> classifier.start()
    >>> print(classifier('What is the weather today'))
    Weather Query
    >>>
    >>> with IntentClassifier(classifier_llm) as ic:
    >>>     ic.case['Weather Query', lambda x: '38.5°C']
    >>>     ic.case['Chat', lambda x: 'permission denied']
    >>>     ic.case['Financial Knowledge Q&A', lambda x: 'Calling Financial RAG']
    >>>     ic.case['Employee Information Query', lambda x: 'Beijing']
    ...
    >>> ic.start()
    >>> print(ic('What is the weather today'))
    38.5°C
""",
)


add_chinese_doc('IntentClassifier.intent_promt_hook', '''\
意图分类的预处理 Hook。  
将输入文本与意图列表打包为 JSON，并生成历史对话信息字符串。

Args:
    input (str | List | Dict | None): 输入文本，仅支持字符串类型。
    history (List): 历史对话记录，默认为空列表。
    tools (List[Dict] | None): 工具信息，可选。
    label (str | None): 标签，可选。

**Returns:**\n
- tuple: 输入数据字典, 历史记录列表, 工具信息, 标签
''')

add_english_doc('IntentClassifier.intent_promt_hook', '''\
Pre-processing hook for intent classification.  
Packages the input text and intent list into JSON and generates a string of conversation history.

Args:
    input (str | List | Dict | None): The input text, only string type is supported.
    history (List): Conversation history, default empty list.
    tools (List[Dict] | None): Optional tool information.
    label (str | None): Optional label.

**Returns:**\n
- tuple: input data dict, history list, tools, label
''')

add_chinese_doc('IntentClassifier.post_process_result', '''\
意图分类结果的后处理。  
如果结果在意图列表中则直接返回，否则返回意图列表的第一个元素。

Args:
    input (str): 分类模型输出结果。

**Returns:**\n
- str: 最终的分类标签。
''')

add_english_doc('IntentClassifier.post_process_result', '''\
Post-processing of intent classification result.  
Returns the result directly if it is in the intent list, otherwise returns the first element of the intent list.

Args:
    input (str): Output result from the classification model.

**Returns:**\n
- str: The final classification label.
''')

# rag/document.py

add_english_doc('Document', '''\
Initialize a document management module with optional embedding, storage, and user interface.

The ``Document`` module provides a unified interface for managing document datasets, including support for local files, cloud-based files, or temporary document files. It can optionally run with a document manager service or a web UI, and supports multiple embedding models and custom storage backends.

Args:
    dataset_path (Optional[str]): Path to the dataset directory. If not found, the system will attempt to locate it in ``lazyllm.config["data_path"]``.
    embed (Optional[Union[Callable, Dict[str, Callable]]]): Embedding function or mapping of embedding functions. When a dictionary is provided, keys are embedding names and values are embedding models.
    manager (Union[bool, str], optional): Whether to enable the document manager. If ``True``, launches a manager service. If ``'ui'``, also enables the document management web UI. Defaults to ``False``.
    server (Union[bool, int], optional): Whether to run a server interface for knowledge bases. ``True`` enables a default server, an integer specifies a custom port, and ``False`` disables it. Defaults to ``False``.
    name (Optional[str]): Name identifier for this document collection. Defaults to the system default name.
    launcher (Optional[Launcher]): Launcher instance for managing server processes. Defaults to a remote asynchronous launcher.
    store_conf (Optional[Dict]): Storage configuration. Defaults to in-memory MapStore.
    doc_fields (Optional[Dict[str, DocField]]): Metadata field configuration for storing and retrieving document attributes.
    cloud (bool): Whether the dataset is stored in the cloud. Defaults to ``False``.
    doc_files (Optional[List[str]]): Temporary document files. When used, ``dataset_path`` must be ``None``. Only MapStore is supported in this mode.
    processor (Optional[DocumentProcessor]): Document pre-processing module.
    display_name (Optional[str]): Human-readable display name for this document module. Defaults to the collection name.
    description (Optional[str]): Description of the document collection. Defaults to ``"algorithm description"``.
''')

add_chinese_doc('Document', '''\
初始化一个文档管理模块，支持可选的向量化、存储和用户界面。

``Document`` 模块提供了统一的文档数据集管理接口，支持本地文件、云端文件或临时文档文件。它可以选择运行文档管理服务或 Web UI，并支持多种向量化模型和自定义存储后端。

Args:
    dataset_path (Optional[str]): 数据集目录路径。如果路径不存在，系统会尝试在 ``lazyllm.config["data_path"]`` 中查找。
    embed (Optional[Union[Callable, Dict[str, Callable]]]): 文档向量化函数或函数字典。若为字典，键为 embedding 名称，值为对应的模型。
    manager (Union[bool, str], optional): 是否启用文档管理服务。``True`` 表示启动管理服务；``'ui'`` 表示同时启动 Web 管理界面；默认 ``False``。
    server (Union[bool, int], optional): 是否为知识库运行服务接口。``True`` 表示启动默认服务；整型数值表示自定义端口；``False`` 表示关闭。默认为 ``False``。
    name (Optional[str]): 文档集合的名称标识符。默认为系统默认名称。
    launcher (Optional[Launcher]): 启动器实例，用于管理服务进程。默认使用远程异步启动器。
    store_conf (Optional[Dict]): 存储配置。默认使用内存中的 MapStore。
    doc_fields (Optional[Dict[str, DocField]]): 元数据字段配置，用于存储和检索文档属性。
    cloud (bool): 是否为云端数据集。默认为 ``False``。
    doc_files (Optional[List[str]]): 临时文档文件列表。当使用此参数时，``dataset_path`` 必须为 ``None``，且仅支持 MapStore。
    processor (Optional[DocumentProcessor]): 文档预处理模块。
    display_name (Optional[str]): 文档模块的可读显示名称。默认为集合名称。
    description (Optional[str]): 文档集合的描述。默认为 ``"algorithm description"``。
''')

add_example('Document', '''\
>>> import lazyllm
>>> from lazyllm.tools import Document
>>> m = lazyllm.OnlineEmbeddingModule(source="glm")
>>> documents = Document(dataset_path='your_doc_path', embed=m, manager=False)  # or documents = Document(dataset_path='your_doc_path', embed={"key": m}, manager=False)
>>> m1 = lazyllm.TrainableModule("bge-large-zh-v1.5").start()
>>> document1 = Document(dataset_path='your_doc_path', embed={"online": m, "local": m1}, manager=False)

>>> store_conf = {
>>>     "segment_store": {
>>>         "type": "map",
>>>         "kwargs": {
>>>             "uri": "/tmp/tmp_segments.db",
>>>         },
>>>     },
>>>     "vector_store": {
>>>         "type": "milvus",
>>>         "kwargs": {
>>>             "uri": "/tmp/tmp_milvus.db",
>>>             "index_kwargs": {
>>>                 "index_type": "FLAT",
>>>                 "metric_type": "COSINE",
>>>             },
>>>         },
>>>     },
>>> }
>>> doc_fields = {
>>>     'author': DocField(data_type=DataType.VARCHAR, max_size=128, default_value=' '),
>>>     'public_year': DocField(data_type=DataType.INT32),
>>> }
>>> document2 = Document(dataset_path='your_doc_path', embed={"online": m, "local": m1}, store_conf=store_conf, doc_fields=doc_fields)
''')

add_chinese_doc('Document.connect_sql_manager', """\
连接 SQL 管理器并初始化文档与数据库的映射处理器。

此方法会验证数据库连接，并根据传入的文档表模式（schema）更新或重置数据库表结构。如果已存在的 schema 与新传入的 schema 不一致，则需要设置 ``force_refresh=True`` 以强制刷新。

Args:
    sql_manager (SqlManager): SQL 管理器实例，用于连接和操作数据库。
    schma (Optional[DocInfoSchema]): 文档表模式定义。包含字段名称、类型及描述。
    force_refresh (bool, optional): 当 schema 发生变化时，是否强制刷新数据库表结构。默认为 ``True``。

Raises:
    RuntimeError: 当数据库连接失败时抛出。
    AssertionError: 当未提供 schema 或 schema 变更时未设置 ``force_refresh`` 抛出。
""")

add_english_doc('Document.connect_sql_manager', """\
Connect to the SQL manager and initialize the document-to-database processor.

This method validates the database connection and updates or resets the database table schema based on the provided document schema. If the existing schema differs from the new one, ``force_refresh=True`` must be set to enforce a reset.

Args:
    sql_manager (SqlManager): SQL manager instance for database connection and operations.
    schma (Optional[DocInfoSchema]): Document table schema definition, including field names, types, and descriptions.
    force_refresh (bool, optional): Whether to force refresh the database schema when changes are detected. Defaults to ``True``.

Raises:
    RuntimeError: If the database connection fails.
    AssertionError: If schema is missing or schema change occurs without setting ``force_refresh``.
""")

add_chinese_doc('Document.get_sql_manager', """\
获取当前文档模块绑定的 SQL 管理器实例。

**Returns:**\n
- SqlManager: 已连接的 SQL 管理器实例。
""")

add_english_doc('Document.get_sql_manager', """\
Get the SQL manager instance currently bound to this document module.

**Returns:**\n
- SqlManager: The connected SQL manager instance.
""")

add_chinese_doc('Document.extract_db_schema', """\
基于文档数据集和大语言模型自动提取数据库表模式（schema）。

此方法会扫描数据集中的所有文件，并调用大语言模型提取文档信息结构。可选择是否打印提取的 schema。

Args:
    llm (Union[OnlineChatModule, TrainableModule]): 用于解析文档并提取 schema 的模型。
    print_schema (bool, optional): 是否在日志中打印提取的 schema。默认为 ``False``。

**Returns:**\n
- DocInfoSchema: 提取的数据库表模式。
""")

add_english_doc('Document.extract_db_schema', """\
Extract the database schema from the dataset using a large language model.

This method scans all files in the dataset and uses the LLM to extract document information schema. Optionally, the schema can be printed to the logs.

Args:
    llm (Union[OnlineChatModule, TrainableModule]): Model used to parse documents and extract schema.
    print_schema (bool, optional): Whether to log the extracted schema. Defaults to ``False``.

**Returns:**\n
- DocInfoSchema: The extracted database schema.
""")

add_chinese_doc('Document.update_database', """\
使用大语言模型解析文档并将提取的信息更新到数据库。

此方法会遍历数据集中的所有文件，提取文档结构化信息，并将其写入数据库。

Args:
    llm (Union[OnlineChatModule, TrainableModule]): 用于解析文档并提取信息的大语言模型。
""")

add_english_doc('Document.update_database', """\
Update the database with information extracted from documents using a large language model.

This method iterates through all files in the dataset, extracts structured information, and exports it into the database.

Args:
    llm (Union[OnlineChatModule, TrainableModule]): Model used to parse documents and extract information.
""")

add_chinese_doc('Document.create_kb_group', """\
创建一个新的知识库分组（KB Group），并返回绑定到该分组的文档对象。

知识库分组用于在同一个文档模块中划分不同的文档集合，每个分组可以有独立的字段定义和存储配置。

Args:
    name (str): 知识库分组的名称。
    doc_fields (Optional[Dict[str, DocField]]): 文档字段定义。指定每个字段的名称、类型和描述。
    store_conf (Optional[Dict]): 存储配置，用于定义存储后端及其参数。

**Returns:**\n
- Document: 一个绑定到新建知识库分组的文档对象副本。
""")

add_english_doc('Document.create_kb_group', """\
Create a new knowledge base group (KB Group) and return a document object bound to that group.

Knowledge base groups are used to partition different document collections within the same document module. Each group can have independent field definitions and storage configurations.

Args:
    name (str): Name of the knowledge base group.
    doc_fields (Optional[Dict[str, DocField]]): Document field definitions, specifying field names, types, and descriptions.
    store_conf (Optional[Dict]): Storage configuration, defining the backend and its parameters.

**Returns:**\n
- Document: A copy of the document object bound to the newly created knowledge base group.
""")

add_chinese_doc('Document.activate_group', """\
激活指定的知识库分组，并可选择指定要启用的 embedding key。

激活后，文档模块会在该分组下执行检索和存储操作。如果未指定 embedding key，则默认启用所有可用的 embedding。

Args:
    group_name (str): 要激活的知识库分组名称。
    embed_keys (Optional[Union[str, List[str]]]): 需要启用的 embedding key，可以是单个字符串或字符串列表。默认为空列表，表示启用全部 embedding。
""")

add_english_doc('Document.activate_group', """\
Activate the specified knowledge base group, optionally enabling specific embedding keys.

After activation, the document module will perform retrieval and storage operations within the given group. If no embedding keys are provided, all available embeddings will be enabled by default.

Args:
    group_name (str): Name of the knowledge base group to activate.
    embed_keys (Optional[Union[str, List[str]]]): Embedding keys to enable, either as a string or a list of strings. Defaults to an empty list, enabling all embeddings.
""")

add_chinese_doc('Document.activate_groups', """\
批量激活多个知识库分组。

该方法会依次调用 `activate_group` 来激活传入的所有分组。

Args:
    groups (Union[str, List[str]]): 要激活的分组名称或分组名称列表。
""")

add_english_doc('Document.activate_groups', """\
Activate multiple knowledge base groups in batch.

This method iteratively calls `activate_group` to activate all the provided groups.

Args:
    groups (Union[str, List[str]]): A single group name or a list of group names to activate.
""")

add_chinese_doc('Document.get_store', """\
获取存储占位符对象。

该方法返回一个存储层的占位符，用于延迟绑定具体的存储实现。调用者可以基于此对象进行存储相关的配置或扩展。

**Returns:**\n
- StorePlaceholder: 存储占位符对象。
""")

add_english_doc('Document.get_store', """\
Get the storage placeholder object.

This method returns a placeholder for the storage layer, allowing deferred binding of the actual storage implementation. 
The caller can use this object for storage-related configuration or extension.

**Returns:**\n
- StorePlaceholder: Storage placeholder object.
""")

add_chinese_doc('Document.get_embed', """\
获取 embedding 占位符对象。

该方法返回一个 embedding 层的占位符，用于延迟绑定具体的 embedding 实现。调用者可以基于此对象进行 embedding 相关的配置或扩展。

**Returns:**\n
- EmbedPlaceholder: embedding 占位符对象。
""")

add_english_doc('Document.get_embed', """\
Get the embedding placeholder object.

This method returns a placeholder for the embedding layer, allowing deferred binding of the actual embedding implementation. 
The caller can use this object for embedding-related configuration or extension.

**Returns:**\n
- EmbedPlaceholder: Embedding placeholder object.
""")

add_chinese_doc('Document.register_index', """\
注册索引类型。

该方法允许用户为文档模块注册新的索引类型，以便扩展检索能力。注册后，可以通过索引类型来调用对应的索引实现。

Args:
    index_type (str): 索引类型的名称。
    index_cls (IndexBase): 索引类，需继承自 ``IndexBase``。
    *args: 初始化索引类时的可变参数。
    **kwargs: 初始化索引类时的关键字参数。
""")

add_english_doc('Document.register_index', """\
Register a new index type.

This method allows users to register a new index type for the document module, enabling extension of retrieval capabilities. 
Once registered, the index can be referenced by its type.

Args:
    index_type (str): Name of the index type.
    index_cls (IndexBase): Index class, must inherit from ``IndexBase``.
    *args: Variable arguments for index initialization.
    **kwargs: Keyword arguments for index initialization.
""")

add_chinese_doc('Document.find', """\
查找目标。

该方法返回一个可调用对象，用于执行目标查找操作。它会延迟调用底层实现以获取指定的目标对象。

Args:
    target: 需要查找的目标。

**Returns:**\n
- Callable: 可调用对象，用于执行目标查找。
""")

add_english_doc('Document.find', """\
Find the target.

This method returns a callable object that performs a deferred lookup operation. 
It invokes the underlying implementation to retrieve the specified target.

Args:
    target: The target to be found.

**Returns:**\n
- Callable: Callable object for performing the target lookup.
""")

add_chinese_doc('Document.clear_cache', """\
清理缓存。

该方法用于清理文档模块的缓存，可以指定要清理的分组名称列表。如果未指定分组名称，则默认清理所有分组的缓存。

Args:
    group_names (Optional[List[str]]): 需要清理缓存的分组名称列表。默认为 ``None``，表示清理全部缓存。
""")

add_english_doc('Document.clear_cache', """\
Clear cache.

This method clears the cache of the document module. A list of group names can be specified to 
clear cache for specific groups. If no group names are provided, all group caches will be cleared.

Args:
    group_names (Optional[List[str]]): List of group names whose cache should be cleared. 
        Defaults to ``None``, meaning clear all caches.
""")

add_english_doc('Document.create_node_group', '''
Generate a node group produced by the specified rule.

Args:
    name (str): The name of the node group.
    transform (Callable): The transformation rule that converts a node into a node group. The function prototype is `(DocNode, group_name, **kwargs) -> List[DocNode]`. Currently built-in options include [SentenceSplitter][lazyllm.tools.SentenceSplitter], and users can define their own transformation rules.
    trans_node (bool): Determines whether the input and output of transform are `DocNode` or `str`, default is None. Can only be set to true when `transform` is `Callable`.
    num_workers (int): number of new threads used for transform. default: 0
    parent (str): The node that needs further transformation. The series of new nodes obtained after transformation will be child nodes of this parent node. If not specified, the transformation starts from the root node.
    kwargs: Parameters related to the specific implementation.
''')

add_chinese_doc('Document.create_node_group', '''
创建一个由指定规则生成的 node group。

Args:
    name (str): node group 的名称。
    transform (Callable): 将 node 转换成 node group 的转换规则，函数原型是 `(DocNode, group_name, **kwargs) -> List[DocNode]`。目前内置的有 [SentenceSplitter][lazyllm.tools.SentenceSplitter]。用户也可以自定义转换规则。
    trans_node (bool): 决定了transform的输入和输出是 `DocNode` 还是 `str` ，默认为None。只有在 `transform` 为 `Callable` 时才可以设置为true。
    num_workers (int): Transform时所用的新线程数量，默认为0
    parent (str): 需要进一步转换的节点。转换之后得到的一系列新的节点将会作为该父节点的子节点。如果不指定则从根节点开始转换。
    kwargs: 和具体实现相关的参数。
''')

add_example('Document.create_node_group', '''
>>> import lazyllm
>>> from lazyllm.tools import Document, SentenceSplitter
>>> m = lazyllm.OnlineEmbeddingModule(source="glm")
>>> documents = Document(dataset_path='your_doc_path', embed=m, manager=False)
>>> documents.create_node_group(name="sentences", transform=SentenceSplitter, chunk_size=1024, chunk_overlap=100)
''')

add_chinese_doc('Document.find_parent', """\
查找目标的父节点。

该方法返回一个可调用对象，用于执行父节点查找操作。它会延迟调用底层实现以获取指定目标的父节点。

Args:
    target: 需要查找父节点的目标。

**Returns:**\n
- Callable: 可调用对象，用于执行父节点查找。
""")

add_english_doc('Document.find_parent', """\
Find the parent node of the target.

This method returns a callable object that performs a deferred parent lookup operation. 
It invokes the underlying implementation to retrieve the parent node of the specified target.

Args:
    target: The target for which to find the parent.

**Returns:**\n
- Callable: Callable object for performing the parent lookup.
""")

add_example('Document.find_parent', '''
>>> import lazyllm
>>> from lazyllm.tools import Document, SentenceSplitter
>>> m = lazyllm.OnlineEmbeddingModule(source="glm")
>>> documents = Document(dataset_path='your_doc_path', embed=m, manager=False)
>>> documents.create_node_group(name="parent", transform=SentenceSplitter, chunk_size=1024, chunk_overlap=100)
>>> documents.create_node_group(name="children", transform=SentenceSplitter, parent="parent", chunk_size=1024, chunk_overlap=100)
>>> documents.find_parent('children')
''')

add_chinese_doc('Document.find_children', """\
查找目标的子节点。

该方法返回一个可调用对象，用于执行子节点查找操作。它会延迟调用底层实现以获取指定目标的所有子节点。

Args:
    target: 需要查找子节点的目标。

**Returns:**\n
- Callable: 可调用对象，用于执行子节点查找。
""")

add_english_doc('Document.find_children', """\
Find the children nodes of the target.

This method returns a callable object that performs a deferred children lookup operation. 
It invokes the underlying implementation to retrieve all children nodes of the specified target.

Args:
    target: The target for which to find the children.

**Returns:**\n
- Callable: Callable object for performing the children lookup.
""")

add_example('Document.find_children', '''
>>> import lazyllm
>>> from lazyllm.tools import Document, SentenceSplitter
>>> m = lazyllm.OnlineEmbeddingModule(source="glm")
>>> documents = Document(dataset_path='your_doc_path', embed=m, manager=False)
>>> documents.create_node_group(name="parent", transform=SentenceSplitter, chunk_size=1024, chunk_overlap=100)
>>> documents.create_node_group(name="children", transform=SentenceSplitter, parent="parent", chunk_size=1024, chunk_overlap=100)
>>> documents.find_children('parent')
''')

add_english_doc('Document.register_global_reader', '''
Used to specify a file reader, which is visible to all Document objects. The registered file reader must be a Callable object. It can be registered using a decorator or by a function call.

Args:
    pattern (str): Matching rules applied by the file reader.
    func (Callable): File reader, must be a Callable object.
''')

add_chinese_doc('Document.register_global_reader', '''
用于指定文件读取器，作用范围对于所有的 Document 对象都可见。注册的文件读取器必须是 Callable 对象。可以使用装饰器的方式进行注册，也可以通过函数调用的方式进行注册。

Args:
    pattern (str): 文件读取器适用的匹配规则
    func (Callable): 文件读取器，必须是Callable的对象
''')

add_example('Document.register_global_reader', '''
>>> from lazyllm.tools.rag import Document, DocNode
>>> @Document.register_global_reader("**/*.yml")
>>> def processYml(file):
...     with open(file, 'r') as f:
...         data = f.read()
...     return [DocNode(text=data)]
...
>>> doc1 = Document(dataset_path="your_files_path", create_ui=False)
>>> doc2 = Document(dataset_path="your_files_path", create_ui=False)
>>> files = ["your_yml_files"]
>>> docs1 = doc1._impl._reader.load_data(input_files=files)
>>> docs2 = doc2._impl._reader.load_data(input_files=files)
>>> print(docs1[0].text == docs2[0].text)
# True
''')

add_english_doc('Document.add_reader', '''
Used to specify the file reader for an instance. The scope of action is visible only to the registered Document object. The registered file reader must be a Callable object. It can only be registered by calling a function. The priority of the file reader registered by the instance is higher than that of the file reader registered by the class, and the priority of the file reader registered by the instance and class is higher than the system default file reader. That is, the order of priority is: instance file reader > class file reader > system default file reader.

Args:
    pattern (str): Matching rules applied by the file reader.
    func (Callable): File reader, must be a Callable object.
''')

add_chinese_doc('Document.add_reader', '''
用于实例指定文件读取器，作用范围仅对注册的 Document 对象可见。注册的文件读取器必须是 Callable 对象。只能通过函数调用的方式进行注册。并且通过实例注册的文件读取器的优先级高于通过类注册的文件读取器，并且实例和类注册的文件读取器的优先级高于系统默认的文件读取器。即优先级的顺序是：实例文件读取器 > 类文件读取器 > 系统默认文件读取器。

Args:
    pattern (str): 文件读取器适用的匹配规则
    func (Callable): 文件读取器，必须是Callable的对象
''')

add_example('Document.add_reader', '''
>>> from lazyllm.tools.rag import Document, DocNode
>>> from lazyllm.tools.rag.readers import ReaderBase
>>> class YmlReader(ReaderBase):
...     def _load_data(self, file, fs=None):
...         try:
...             import yaml
...         except ImportError:
...             raise ImportError("yaml is required to read YAML file: `pip install pyyaml`")
...         with open(file, 'r') as f:
...             data = yaml.safe_load(f)
...         print("Call the class YmlReader.")
...         return [DocNode(text=data)]
...
>>> def processYml(file):
...     with open(file, 'r') as f:
...         data = f.read()
...     print("Call the function processYml.")
...     return [DocNode(text=data)]
...
>>> doc1 = Document(dataset_path="your_files_path", create_ui=False)
>>> doc2 = Document(dataset_path="your_files_path", create_ui=False)
>>> doc1.add_reader("**/*.yml", YmlReader)
>>> print(doc1._impl._local_file_reader)
{'**/*.yml': <class '__main__.YmlReader'>}
>>> print(doc2._impl._local_file_reader)
{}
>>> files = ["your_yml_files"]
>>> Document.register_global_reader("**/*.yml", processYml)
>>> doc1._impl._reader.load_data(input_files=files)
Call the class YmlReader.
>>> doc2._impl._reader.load_data(input_files=files)
Call the function processYml.
''')

add_english_doc('rag.readers.ReaderBase', '''
The base class of file readers, which inherits from the ModuleBase base class and has Callable capabilities. Subclasses that inherit from this class only need to implement the _load_data function, and its return parameter type is List[DocNode]. Generally, the input parameters of the _load_data function are file (Path) and fs (AbstractFileSystem).

Args:
    args (Any): Pass the corresponding position parameters as needed.
    return_trace (bool): Set whether to record trace logs.
    kwargs (Dict): Pass the corresponding keyword arguments as needed.
''')

add_chinese_doc('rag.readers.ReaderBase', '''
文件读取器的基类，它继承自 ModuleBase 基类，具有 Callable 的能力，继承自该类的子类只需要实现 _load_data 函数即可，它的返回参数类型为 List[DocNode]. 一般 _load_data 函数的入参为 file (Path), fs(AbstractFileSystem) 三个参数。

Args:
    args (Any): 根据需要传输相应的位置参数
    return_trace (bool): 设置是否记录trace日志
    kwargs (Dict): 根据需要传输相应的关键字参数
''')

add_example('rag.readers.ReaderBase', '''
>>> from lazyllm.tools.rag.readers import ReaderBase
>>> from lazyllm.tools.rag import DocNode, Document
>>> from typing import Dict, Optional, List
>>> from pathlib import Path
>>> from fsspec import AbstractFileSystem
>>> @Document.register_global_reader("**/*.yml")
>>> class YmlReader(ReaderBase):
...     def _load_data(self, file: Path, fs: Optional[AbstractFileSystem] = None) -> List[DocNode]:
...         try:
...             import yaml
...         except ImportError:
...             raise ImportError("yaml is required to read YAML file: `pip install pyyaml`")
...         with open(file, 'r') as f:
...             data = yaml.safe_load(f)
...         print("Call the class YmlReader.")
...         return [DocNode(text=data)]
...
>>> files = ["your_yml_files"]
>>> doc = Document(dataset_path="your_files_path", create_ui=False)
>>> reader = doc._impl._reader.load_data(input_files=files)
# Call the class YmlReader.
''')

add_chinese_doc('rag.readers.PandasCSVReader', '''\
用于读取 CSV 文件并使用 pandas 进行解析。

Args:
    concat_rows (bool): 是否将所有行拼接为一个文本块，默认为 True。
    col_joiner (str): 列之间的连接符。
    row_joiner (str): 行之间的连接符。
    pandas_config (Optional[Dict]): pandas.read_csv 的可选配置项。
    return_trace (bool): 是否返回处理过程的 trace。
''')

add_english_doc('rag.readers.PandasCSVReader', '''\
Reader for parsing CSV files using pandas.

Args:
    concat_rows (bool): Whether to concatenate all rows into a single text block. Default is True.
    col_joiner (str): String used to join column values.
    row_joiner (str): String used to join rows.
    pandas_config (Optional[Dict]): Optional config for pandas.read_csv.
    return_trace (bool): Whether to return the processing trace.
''')

add_chinese_doc('rag.readers.PandasExcelReader', '''\
用于读取 Excel 文件（.xlsx），并将内容提取为文本。

Args:
    concat_rows (bool): 是否将所有行拼接为一个文本块。
    sheet_name (Optional[str]): 要读取的工作表名称。若为 None，则读取所有工作表。
    pandas_config (Optional[Dict]): pandas.read_excel 的可选配置项。
    return_trace (bool): 是否返回处理过程的 trace。
''')

add_english_doc('rag.readers.PandasExcelReader', '''\
Reader for extracting text content from Excel (.xlsx) files.

Args:
    concat_rows (bool): Whether to concatenate all rows into a single block.
    sheet_name (Optional[str]): Name of the sheet to read. If None, all sheets will be read.
    pandas_config (Optional[Dict]): Optional config for pandas.read_excel.
    return_trace (bool): Whether to return the processing trace.
''')

add_chinese_doc('rag.readers.PDFReader', '''\
用于读取 PDF 文件并提取其中的文本内容。

Args:
    return_full_document (bool): 是否将整份 PDF 合并为一个文档节点。若为 False，则每页作为一个节点。
    return_trace (bool): 是否返回处理过程的 trace，默认为 True。
''')

add_english_doc('rag.readers.PDFReader', '''\
Reader for extracting text content from PDF files.

Args:
    return_full_document (bool): Whether to merge the entire PDF into a single document node. If False, each page becomes a separate node.
    return_trace (bool): Whether to return the processing trace. Default is True.
''')

add_chinese_doc('rag.readers.PPTXReader', '''\
用于解析 PPTX（PowerPoint）文件的读取器，能够提取幻灯片中的文本，并对嵌入图像进行视觉描述生成。

Args:
    return_trace (bool): 是否记录处理过程的 trace，默认为 True。
''')

add_english_doc('rag.readers.PPTXReader', '''\
Reader for PPTX (PowerPoint) files. Extracts text from slides and generates captions for embedded images using a vision-language model.

Args:
    return_trace (bool): Whether to record the processing trace. Default is True.
''')

add_chinese_doc('rag.readers.VideoAudioReader', '''\
用于从视频或音频文件中提取语音内容的读取器，依赖 OpenAI 的 Whisper 模型进行语音识别。

Args:
    model_version (str): Whisper 模型的版本（如 "base", "small", "medium", "large"），默认为 "base"。
    return_trace (bool): 是否返回处理过程的 trace，默认为 True。
''')

add_english_doc('rag.readers.VideoAudioReader', '''\
Reader for extracting speech content from video or audio files using OpenAI's Whisper model for transcription.

Args:
    model_version (str): Whisper model version (e.g., "base", "small", "medium", "large"). Default is "base".
    return_trace (bool): Whether to return the processing trace. Default is True.
''')

add_chinese_doc('rag.component.bm25.BM25', '''\
基于 BM25 算法实现的检索器，用于从节点集合中根据查询词检索最相关的文本节点。

Args:
    nodes (List[DocNode]): 需要建立索引的文本节点列表。
    language (str): 所使用的语言，支持 ``en``（英文）或 ``zh``（中文）。默认为 ``en``。
    topk (int): 每次检索返回的最大节点数量，默认值为2。
    **kwargs: 其他参数。
''')

add_english_doc('rag.component.bm25.BM25', '''\
A retriever based on the BM25 algorithm that retrieves the most relevant text nodes from a given list of nodes.

Args:
    nodes (List[DocNode]): A list of text nodes to index.
    language (str): The language to use, supports ``en`` (English) and ``zh`` (Chinese). Defaults to ``en``.
    topk (int): The maximum number of nodes to return in each retrieval. Defaults to 2.
    **kwargs: Other parameters.
''')

add_chinese_doc('rag.component.bm25.BM25.retrieve', '''\
使用BM25算法检索与查询最相关的文档节点。

Args:
    query (str): 查询文本。

**Returns:**\n
- List[Tuple[DocNode, float]]: 返回一个列表，每个元素为(文档节点, 相关度分数)的元组。
''')

add_english_doc('rag.component.bm25.BM25.retrieve', '''\
Retrieve the most relevant document nodes for a query using BM25 algorithm.

Args:
    query (str): Query text.

**Returns:**\n
- List[Tuple[DocNode, float]]: Returns a list of tuples containing (document node, relevance score).
''')

add_chinese_doc('rag.doc_to_db.DocInfoSchemaItem', '''\
文档信息结构中单个字段的定义。

Args:
    key (str): 字段名
    desc (str): 字段含义描述
    type (str): 字段的数据类型
''')

add_english_doc('rag.doc_to_db.DocInfoSchemaItem', '''\
Definition of a single field in the document information schema.

Args:
    key (str): The name of the field.
    desc (str): The description of the field's meaning.
    type (str): The data type of the field.
''')

add_chinese_doc('rag.doc_to_db.DocGenreAnalyser', '''\
用于分析文档所属的类别，例如合同、简历、发票等。通过读取文档内容，并结合大模型判断其类型。

Args:
    maximum_doc_num (int): 最多分析的文档数量，默认是 3。
''')

add_english_doc('rag.doc_to_db.DocGenreAnalyser', '''\
Used to analyze the genre/type of documents, such as contracts, resumes, invoices, etc. It reads the document content and uses a language model to classify its type.

Args:
    maximum_doc_num (int): Maximum number of documents to analyze, default is 3.
''')

add_example('rag.doc_to_db.DocGenreAnalyser', '''\
>>> import lazyllm
>>> from lazyllm.components.doc_info_extractor import DocGenreAnalyser
>>> from lazyllm import OnlineChatModule
>>> m = OnlineChatModule(source="openai")
>>> analyser = DocGenreAnalyser()
>>> genre = analyser.analyse_doc_genre(m, "path/to/document.txt")
>>> print(genre)
contract
''')

add_chinese_doc('rag.doc_to_db.DocGenreAnalyser.gen_detection_query', '''\
生成用于文档类型检测的查询。

Args:
    doc_path (str): 文档路径。

**Returns:**\n
- str: 返回格式化的查询字符串，包含文档内容和检测提示。

注意：
    生成的查询会自动根据 ONE_DOC_TOKEN_LIMIT 限制文档内容的长度。
''')

add_english_doc('rag.doc_to_db.DocGenreAnalyser.gen_detection_query', '''\
Generate a query for document type detection.

Args:
    doc_path (str): Path to the document.

**Returns:**\n
- str: Returns a formatted query string containing document content and detection prompts.

Note:
    The generated query will automatically limit document content length based on ONE_DOC_TOKEN_LIMIT.
''')

add_chinese_doc('rag.doc_to_db.DocGenreAnalyser.analyse_doc_genre', '''\
分析文档类型。

Args:
    llm (Union[OnlineChatModule, TrainableModule]): 用于分析的语言模型实例。
    doc_path (str): 要分析的文档路径。

**Returns:**\n
- str: 返回检测到的文档类型。如果检测失败则返回空字符串。
''')

add_english_doc('rag.doc_to_db.DocGenreAnalyser.analyse_doc_genre', '''\
Analyze document genre.

Args:
    llm (Union[OnlineChatModule, TrainableModule]): Language model instance for analysis.
    doc_path (str): Path to the document to analyze.

**Returns:**\n
- str: Returns the detected document type. Returns empty string if detection fails.
''')

add_chinese_doc('rag.doc_to_db.DocInfoSchemaAnalyser', '''\
用于从文档中抽取出关键信息字段的结构，如字段名、描述、字段类型。可用于构建信息提取模板。

Args:
    maximum_doc_num (int): 用于生成schema的最大文档数量，默认是 3。
''')

add_english_doc('rag.doc_to_db.DocInfoSchemaAnalyser', '''\
Used to extract key-value schema from documents, such as field names, descriptions, and data types. Useful for building structured information extraction templates.

Args:
    maximum_doc_num (int): Maximum number of documents to be used for generating schema, default is 3.
''')

add_example('rag.doc_to_db.DocInfoSchemaAnalyser', '''\
>>> from lazyllm.components.doc_info_extractor import DocInfoSchemaAnalyser
>>> from lazyllm import OnlineChatModule
>>> analyser = DocInfoSchemaAnalyser()
>>> m = OnlineChatModule(source="openai")
>>> schema = analyser.analyse_info_schema(m, "contract", ["doc1.txt", "doc2.txt"])
>>> print(schema)
[{'key': 'party_a', 'desc': 'The first party', 'type': 'str'}, ...]
''')

# DocInfoSchemaAnalyser.analyse_info_schema
add_chinese_doc('rag.doc_to_db.DocInfoSchemaAnalyser.analyse_info_schema', '''\
分析文档信息模式的方法，用于从指定类型的文档中提取关键信息字段的结构定义。

Args:
    llm (Union[OnlineChatModule, TrainableModule]): 用于生成信息模式的LLM模型
    doc_type (str): 文档类型，用于指导LLM生成相应的信息模式
    doc_paths (list[str]): 文档路径列表，用于分析的信息来源

**Returns:**\n
- DocInfoSchema: 包含关键信息字段定义的模式列表，每个字段包含key、desc、type三个属性
''')

add_english_doc('rag.doc_to_db.DocInfoSchemaAnalyser.analyse_info_schema', '''\
Method for analyzing document information schema, used to extract structural definitions of key information fields from documents of a specified type.

Args:
    llm (Union[OnlineChatModule, TrainableModule]): LLM model used to generate information schema
    doc_type (str): Document type, used to guide the LLM in generating corresponding information schema
    doc_paths (list[str]): List of document paths, used as information sources for analysis

**Returns:**\n
- DocInfoSchema: List of schema containing key information field definitions, each field includes key, desc, and type attributes
''')

add_chinese_doc('rag.doc_to_db.DocInfoExtractor', '''\
根据给定的字段结构（schema）从文档中抽取具体的关键信息值，返回格式为 key-value 字典。

Args:
    无
''')

add_english_doc('rag.doc_to_db.DocInfoExtractor', '''\
Extracts specific values for key fields from a document according to a provided schema. Returns a dictionary of key-value pairs.

Args:
    None
''')

add_example('rag.doc_to_db.DocInfoExtractor', '''\
>>> from lazyllm.components.doc_info_extractor import DocInfoExtractor
>>> from lazyllm import OnlineChatModule
>>> extractor = DocInfoExtractor()
>>> m = OnlineChatModule(source="openai")
>>> schema = [{"key": "party_a", "desc": "Party A name", "type": "str"}]
>>> info = extractor.extract_doc_info(m, "contract.txt", schema)
>>> print(info)
{'party_a': 'ABC Corp'}
''')

add_chinese_doc('rag.doc_to_db.DocInfoExtractor.extract_doc_info', '''\
根据提供的字段结构（schema）从指定文档中抽取具体的关键信息值。

该方法使用大语言模型分析文档内容，根据预定义的字段结构提取相应的信息值，返回格式为 key-value 字典。

Args:
    llm (Union[OnlineChatModule, TrainableModule]): 用于文档信息抽取的大语言模型。
    doc_path (str): 要分析的文档路径。
    info_schema (DocInfoSchema): 字段结构定义，包含需要提取的字段信息。
    extra_desc (str, optional): 额外的描述信息，用于指导信息抽取。默认为空字符串。

**Returns:**\n
- dict: 提取出的关键信息字典，键为字段名，值为对应的信息值。
''')

add_english_doc('rag.doc_to_db.DocInfoExtractor.extract_doc_info', '''\
Extracts specific key information values from a document according to a provided schema.

This method uses a large language model to analyze document content and extract corresponding information values based on predefined field structure, returning a key-value dictionary.

Args:
    llm (Union[OnlineChatModule, TrainableModule]): The large language model used for document information extraction.
    doc_path (str): Path to the document to be analyzed.
    info_schema (DocInfoSchema): Field structure definition containing the information to be extracted.
    extra_desc (str, optional): Additional description information to guide the extraction process. Defaults to empty string.

**Returns:**\n
- dict: Extracted key information dictionary with field names as keys and corresponding information values as values.
''')

add_chinese_doc('http_request.http_executor_response.HttpExecutorResponse', """\
HTTP执行器响应类，用于封装和处理HTTP请求的响应结果。

提供对HTTP响应内容的统一访问接口，支持文件类型检测和内容提取。

Args:
    response (httpx.Response, optional): httpx库的响应对象，默认为None


**Returns:**\n
- HttpExecutorResponse实例，提供多种响应内容访问方式
""")

add_english_doc('http_request.http_executor_response.HttpExecutorResponse', """\
HTTP executor response class for encapsulating and processing HTTP request response results.

Provides unified access interface for HTTP response content, supporting file type detection and content extraction.

Args:
    response (httpx.Response, optional): httpx library response object, defaults to None

**Returns:**\n
- HttpExecutorResponse instance, providing multiple response content access methods
""")

add_chinese_doc('http_request.http_executor_response.HttpExecutorResponse.get_content_type', '''\
获取HTTP响应的内容类型。

从响应头中提取 'content-type' 字段的值，用于判断响应内容的类型。

**Returns:**\n
- str: 响应的内容类型，如果未找到则返回空字符串。
''')

add_english_doc('http_request.http_executor_response.HttpExecutorResponse.get_content_type', '''\
Get the content type of the HTTP response.

Extracts the 'content-type' field value from the response headers to determine the type of response content.

**Returns:**\n
- str: The content type of the response, or empty string if not found.
''')

add_example('http_request.http_executor_response.HttpExecutorResponse.get_content_type', '''\
>>> from lazyllm.tools.http_request.http_executor_response import HttpExecutorResponse
>>> import httpx
>>> response = httpx.Response(200, headers={'content-type': 'application/json'})
>>> http_response = HttpExecutorResponse(response)
>>> content_type = http_response.get_content_type()
>>> print(content_type)
... 'application/json'
''')

add_chinese_doc('http_request.http_executor_response.HttpExecutorResponse.extract_file', '''\
从HTTP响应中提取文件内容。

如果响应内容类型是文件相关类型（如图片、音频、视频），则提取文件的内容类型和二进制数据。

**Returns:**\n
- tuple[str, bytes]: 包含内容类型和文件二进制数据的元组。如果不是文件类型，则返回空字符串和空字节。
''')

add_english_doc('http_request.http_executor_response.HttpExecutorResponse.extract_file', '''\
Extract file content from HTTP response.

If the response content type is file-related (such as image, audio, video), extracts the content type and binary data of the file.

**Returns:**\n
- tuple[str, bytes]: A tuple containing the content type and binary data of the file. If not a file type, returns empty string and empty bytes.
''')

add_example('http_request.http_executor_response.HttpExecutorResponse.extract_file', '''\
>>> from lazyllm.tools.http_request.http_executor_response import HttpExecutorResponse
>>> import httpx
>>> # 模拟图片响应
>>> response = httpx.Response(200, headers={'content-type': 'image/jpeg'}, content=b'fake_image_data')
>>> http_response = HttpExecutorResponse(response)
>>> content_type, file_data = http_response.extract_file()
>>> print(content_type)
... 'image/jpeg'
>>> print(len(file_data))
... 15
>>> # 模拟JSON响应
>>> response = httpx.Response(200, headers={'content-type': 'application/json'}, content=b'{"key": "value"}')
>>> http_response = HttpExecutorResponse(response)
>>> content_type, file_data = http_response.extract_file()
>>> print(content_type)
... ''
>>> print(file_data)
... b''
''')

add_chinese_doc('rag.doc_to_db.DocToDbProcessor', '''\
用于将文档信息抽取并导出到数据库中。

该类通过分析文档主题、抽取字段结构、从文档中提取关键信息，并将其保存至数据库表中。

Args:
    sql_manager (SqlManager): SQL数据库管理器实例
    doc_table_name (str, optional): 文档信息存储表名，默认为"lazyllm_doc_elements"

Note:
    - 如果表已存在，会自动检测并避免重复创建。
    - 如果你希望重置字段结构，使用 `reset_doc_info_schema` 方法。
''')

add_english_doc('rag.doc_to_db.DocToDbProcessor', '''\
Used to extract information from documents and export it to a database.

This class analyzes document topics, extracts schema structure, pulls out key information, and saves it into a database table.

Args:
    sql_manager (SqlManager): SQL database manager instance
    doc_table_name (str, optional): Document information storage table name, defaults to "lazyllm_doc_elements"
Note:
    - If the table already exists, it checks and avoids redundant creation.
    - Use `reset_doc_info_schema` to reset the schema if necessary.
''')

add_chinese_doc('rag.doc_to_db.DocToDbProcessor.extract_info_from_docs', '''\
从文档中提取结构化数据库信息。

该函数使用嵌入和检索技术，在提供的文档中获取数据库相关的文本片段，用于后续模式生成。

Args:
    llm (Union[OnlineChatModule, TrainableModule]): 大语言模型实例
    doc_paths (List[str]): 要处理的文档路径列表
    extra_desc (str, optional): 额外的描述信息，用于辅助提取

**Returns:**\n
- List[dict]: 提取的信息字典列表，每个字典对应一个文档的提取结果
''')

add_english_doc('rag.doc_to_db.DocToDbProcessor.extract_info_from_docs', '''\
Extract structured database-related information from documents.

This function uses embedding and retrieval techniques to identify relevant text fragments in the provided documents for schema generation.

Args:
    llm (Union[OnlineChatModule, TrainableModule]): Large language model instance
    doc_paths (List[str]): Document paths to process
    extra_desc (str, optional): Additional description information to assist extraction
**Returns:**\n
- List[dict]: Extracted information dictionary list, each dictionary corresponds to one document's extraction result
''')

add_chinese_doc('rag.doc_to_db.DocToDbProcessor.export_info_to_db', """\
将提取的信息导出到数据库。

将提取的结构化信息批量插入到数据库表中，自动生成UUID和时间戳。

Args:
    info_dicts (List[dict]): 要导出的信息字典列表
""")

add_english_doc('rag.doc_to_db.DocToDbProcessor.export_info_to_db', """\
Export extracted information to database.

Bulk inserts extracted structured information into database table, automatically generating UUID and timestamps.

Args:
    info_dicts (List[dict]): Information dictionary list to export
""")

add_chinese_doc('rag.doc_to_db.DocToDbProcessor.analyze_info_schema_by_llm', '''\
使用大语言模型从文档节点中推断数据库信息结构。

Args:
    llm (Union[OnlineChatModule, TrainableModule]): 大语言模型实例
    doc_paths (List[str]): 文档路径列表
    doc_topic (str, optional): 文档主题，如果为空会自动分析

**Returns:**\n
- DocInfoSchema: 分析得到的文档信息模式列表
''')

add_english_doc('rag.doc_to_db.DocToDbProcessor.analyze_info_schema_by_llm', '''\
Infer structured database information using a large language model from document nodes.

Args:
    llm (Union[OnlineChatModule, TrainableModule]): Large language model instance
    doc_paths (List[str]): Document path list
    doc_topic (str, optional): Document topic, will be automatically analyzed if empty

**Returns:**\n
- DocInfoSchema: Analyzed document information schema list
''')

add_chinese_doc('rag.doc_to_db.DocToDbProcessor.clear', """\
清除处理器状态和数据库表结构。

清空当前文档信息模式、移除ORM类映射，并可选地删除数据库中的文档表。
""")

add_english_doc('rag.doc_to_db.DocToDbProcessor.clear', """\
Clear processor state and database table structures.

Clears current document information schema, removes ORM class mappings, and optionally deletes document table from database.
""")

add_chinese_doc('rag.doc_to_db.extract_db_schema_from_files', '''\
给定文档路径和LLM模型，提取文档结构信息。

Args:
    file_paths (List[str]): 要分析的文档路径。
    llm (Union[OnlineChatModule, TrainableModule]): 支持聊天的模型模块。

**Returns:**\n
- DocInfoSchema: 提取出的字段结构描述。
''')

add_english_doc('rag.doc_to_db.extract_db_schema_from_files', '''\
Extract the schema information from documents using a given LLM.

Args:
    file_paths (List[str]): Paths of the documents to analyze.
    llm (Union[OnlineChatModule, TrainableModule]): A chat-supported LLM module.

**Returns:**\n
- DocInfoSchema: The extracted field structure schema.
''')

add_example('rag.doc_to_db.extract_db_schema_from_files', '''\
>>> import lazyllm
>>> from lazyllm.components.document_to_db import extract_db_schema_from_files
>>> llm = lazyllm.OnlineChatModule()
>>> file_paths = ["doc1.pdf", "doc2.pdf"]
>>> schema = extract_db_schema_from_files(file_paths, llm)
>>> print(schema)
''')

add_chinese_doc('rag.readers.DocxReader', """\
docx格式文件解析器，从 `.docx` 文件中读取文本内容并封装为文档节点（DocNode）列表。

Args:
    file (Path): `.docx` 文件路径。
    fs (Optional[AbstractFileSystem]): 可选的文件系统对象，支持自定义读取方式。

**Returns:**\n
- List[DocNode]: 包含文档中所有文本内容的节点列表。
""")

add_english_doc('rag.readers.DocxReader', """\
A docx format file parser, reading text content from a `.docx` file and return a list of `DocNode` objects.

Args:
    file (Path): Path to the `.docx` file.
    fs (Optional[AbstractFileSystem]): Optional file system object for custom reading.

**Returns:**\n
- List[DocNode]: A list containing the extracted text content as `DocNode` instances.
""")

add_chinese_doc('rag.readers.EpubReader', """\
用于读取 `.epub` 格式电子书的文件读取器。

继承自 `LazyLLMReaderBase`，只需实现 `_load_data` 方法，即可通过 `Document` 组件自动加载 `.epub` 文件中的内容。

注意：当前版本不支持通过 fsspec 文件系统（如远程路径）加载 epub 文件，若提供 `fs` 参数，将回退到本地文件读取。

**Returns:**\n
- List[DocNode]: 所有章节内容合并后的文本节点列表。
""")

add_english_doc('rag.readers.EpubReader', """\
A file reader for `.epub` format eBooks.

Inherits from `LazyLLMReaderBase`, and only needs to implement `_load_data`. The `Document` module can automatically use this class to load `.epub` files.

Note: Reading from fsspec file systems (e.g., remote paths) is not supported in this version. If `fs` is specified, it will fall back to reading from the local file system.

**Returns:**\n
- List[DocNode]: A single node containing all merged chapter content from the EPUB file.
""")

add_chinese_doc('rag.readers.HWPReader', '''\
HWP文件解析器，支持从本地文件系统读取 HWP 文件。它会从文档中提取正文部分的文本内容，返回 DocNode 列表。

HWP 是一种专有的二进制格式，主要在韩国使用。由于格式封闭，因此只能解析部分内容（如文本段落），但对常规文本提取已经足够使用。

Args:
    return_trace (bool): 是否启用 trace 日志记录，默认为 ``True``。
''')

add_english_doc('rag.readers.HWPReader', '''
A HWP format file parser. It supports loading from the local filesystem. It extracts body text from the `.hwp` file and returns it as a list of DocNode objects.

HWP is a proprietary binary document format used primarily in Korea. This reader focuses on extracting the plain text from the body sections of the document.

Args:
    return_trace (bool): Whether to enable trace logging. Defaults to ``True``.
''')

add_chinese_doc('rag.readers.ImageReader', '''\
用于从图片文件中读取内容的模块。支持保留图片、解析图片中的文本（基于OCR或预训练视觉模型），并返回文本和图片路径的节点列表。

Args:
    parser_config (Optional[Dict]): 解析器配置，包含模型和处理器，默认为 None。当设置 parse_text=True 且 parser_config=None 时，会自动根据 text_type 加载相应模型。
    keep_image (bool): 是否保留图片的 base64 编码，默认为 False。
    parse_text (bool): 是否解析图片中的文本，默认为 False。
    text_type (str): 解析文本的类型，支持 ``text``（默认）和 ``plain_text``。当为 ``plain_text`` 时，使用 pytesseract 进行OCR；否则使用预训练视觉编码解码模型。
    pytesseract_model_kwargs (Optional[Dict]): 传递给 pytesseract OCR 的可选参数，默认为空字典。
    return_trace (bool): 是否记录处理过程的 trace，默认为 True。
''')

add_english_doc('rag.readers.ImageReader', '''\
Module for reading content from image files. Supports keeping the image as base64, parsing text from images using OCR or pretrained vision models, and returns a list of nodes with text and image path.

Args:
    parser_config (Optional[Dict]): Parser configuration containing the model and processor. Defaults to None. When parse_text=True and parser_config is None, relevant models will be auto-loaded based on text_type.
    keep_image (bool): Whether to keep the image as base64 string. Default is False.
    parse_text (bool): Whether to parse text from the image. Default is False.
    text_type (str): Type of text parsing. Supports ``text`` (default) and ``plain_text``. If ``plain_text``, pytesseract OCR is used; otherwise a pretrained vision encoder-decoder model is used.
    pytesseract_model_kwargs (Optional[Dict]): Optional arguments passed to pytesseract OCR. Defaults to empty dict.
    return_trace (bool): Whether to record the processing trace. Default is True.
''')

add_chinese_doc('rag.readers.IPYNBReader', '''\
用于读取和解析 Jupyter Notebook (.ipynb) 文件的模块。将 notebook 转换成脚本文本后，按代码单元划分为多个文档节点，或合并为单一文本节点。

Args:
    parser_config (Optional[Dict]): 预留的解析器配置参数，当前未使用，默认为 None。
    concatenate (bool): 是否将所有代码单元合并成一个整体文本节点，默认为 False，即分割为多个节点。
    return_trace (bool): 是否记录处理过程的 trace，默认为 True。
''')

add_english_doc('rag.readers.IPYNBReader', '''\
Module for reading and parsing Jupyter Notebook (.ipynb) files. Converts the notebook to script text, then splits it by code cells into multiple document nodes or concatenates into a single text node.

Args:
    parser_config (Optional[Dict]): Reserved parser configuration parameter, currently unused. Defaults to None.
    concatenate (bool): Whether to concatenate all code cells into one text node. Defaults to False (split into multiple nodes).
    return_trace (bool): Whether to record processing trace. Default is True.
''')

add_chinese_doc('rag.readers.MineruPDFReader', '''\
用于通过 MinerU 服务解析 PDF 文件内容的模块。支持上传文件或通过 URL 方式调用解析接口，解析结果经过回调函数处理成文档节点列表。

Args:
    url (str): MineruPDFReader 服务的接口 URL。
    upload_mode (bool): 是否采用文件上传模式调用接口，默认为 False，即通过 JSON 请求文件路径。
    extract_table (bool): 是否提取表格，默认为 True。
    extract_formula (bool): 是否提取公式，默认为 True。
    split_doc (bool): 是否分割文档，默认为 True。
    post_func (Optional[Callable]): 后处理函数。
''')

add_english_doc('rag.readers.MineruPDFReader', '''\
Module to parse PDF content via the MineruPDFReader service. Supports file upload or URL-based parsing, with a callback to process the parsed elements into document nodes.

Args:
    url (str): The MineruPDFReader service API URL.
    upload_mode (bool): Whether to use file upload mode for the API call. Default is False, meaning JSON request with file path.
    extract_table (bool): Whether to extract tables. Default is True.
    extract_formula (bool): Whether to extract formulas. Default is True.
    split_doc (bool): Whether to split the document. Default is True.
    post_func (Optional[Callable]): Post-processing function.
''')

add_chinese_doc('rag.readers.MarkdownReader', '''\
用于读取和解析 Markdown 文件的模块。支持去除超链接和图片，按标题和内容将 Markdown 划分成若干文本段落节点。

Args:
    remove_hyperlinks (bool): 是否移除超链接，默认 True。
    remove_images (bool): 是否移除图片标记，默认 True。
    return_trace (bool): 是否记录处理过程的 trace，默认为 True。
''')

add_english_doc('rag.readers.MarkdownReader', '''\
Module for reading and parsing Markdown files. Supports removing hyperlinks and images, and splits Markdown into text segments by headers, returning document nodes.

Args:
    remove_hyperlinks (bool): Whether to remove hyperlinks, default is True.
    remove_images (bool): Whether to remove image tags, default is True.
    return_trace (bool): Whether to record processing trace, default is True.
''')

add_chinese_doc('rag.readers.MarkdownReader.remove_images', '''\
移除内容中形如 ![[...]] 的自定义图片标签。

Args:
    content (str): 输入的 markdown 内容。

**Returns:**\n
- str: 移除图片标签后的内容。
''')

add_english_doc('rag.readers.MarkdownReader.remove_images', '''\
Remove custom image tags of the form ![[...]] from the content.

Args:
    content (str): Input markdown content.

**Returns:**\n
- str: Content with image tags removed.
''')

add_chinese_doc('rag.readers.MarkdownReader.remove_hyperlinks', '''\
移除 Markdown 超链接，将 [文本](链接) 转换为纯文本。

Args:
    content (str): 输入的 markdown 内容。

**Returns:**\n
- str: 移除超链接后的内容，仅保留链接文本。
''')

add_english_doc('rag.readers.MarkdownReader.remove_hyperlinks', '''\
Remove markdown hyperlinks, converting [text](url) to just text.

Args:
    content (str): Input markdown content.

**Returns:**\n
- str: Content with hyperlinks removed, only link text retained.
''')

add_chinese_doc('rag.readers.MboxReader', '''\
用于解析 Mbox 邮件存档文件的模块。读取邮件内容并格式化为文本，支持限制最大邮件数和自定义消息格式。

Args:
    max_count (int): 最大读取的邮件数量，默认 0 表示读取全部邮件。
    message_format (str): 邮件文本格式模板，支持使用 ``{_date}``、``{_from}``、``{_to}``、``{_subject}`` 和 ``{_content}`` 占位符。
    return_trace (bool): 是否记录处理过程的 trace，默认为 True。
''')

add_english_doc('rag.readers.MboxReader', '''\
Module to parse Mbox email archive files. Reads email messages and formats them into text. Supports limiting the maximum number of messages and custom message formatting.

Args:
    max_count (int): Maximum number of emails to read. Default 0 means read all.
    message_format (str): Template string for formatting each message, supports placeholders ``{_date}``, ``{_from}``, ``{_to}``, ``{_subject}``, and ``{_content}``.
    return_trace (bool): Whether to record processing trace. Default is True.
''')


<<<<<<< HEAD
add_english_doc('rag.store.ChromaStore', '''
ChromaStore is a vector-capable implementation of LazyLLMStoreBase, leveraging Chroma for persistence and vector search.

Args:
    dir (Optional[str]): Filesystem path for on-disk Chroma storage. If provided, a PersistentClient will be used.
    host (Optional[str]): Hostname for Chroma HTTP server. Used if `dir` is not set.
    port (Optional[int]): Port number for Chroma HTTP server. Used if `dir` is not set.
    index_kwargs (Optional[Union[Dict, List]]): Configuration parameters for Chroma collections, e.g., index type and metrics.
    client_kwargs (Optional[Dict]): Additional keyword arguments passed to the Chroma client constructor.
=======
add_english_doc('rag.store.ChromadbStore', '''
ChromadbStore is a vector-capable store implementation based on ChromaDB, inheriting from LazyLLMStoreBase. 
It supports vector insertion, retrieval, and persistence.

Args:
    uri (Optional[str]): URI string for ChromaDB connection. Required if `dir` is not provided.
    dir (Optional[str]): Filesystem path for local persistent storage. If provided, PersistentClient mode is used.
    index_kwargs (Optional[Union[Dict, List]]): Configuration for ChromaDB collections, e.g., index type and distance metrics.
    client_kwargs (Optional[Dict]): Additional arguments passed to the ChromaDB client constructor.
    **kwargs: Reserved for future extension.
>>>>>>> ee681c49
''')

add_chinese_doc('rag.store.ChromaStore', '''
ChromaStore 是基于 Chroma 的向量存储实现，继承自 LazyLLMStoreBase，支持向量写入、检索与持久化。

Args:
<<<<<<< HEAD
    dir (Optional[str]): 本地持久化存储目录，优先使用 PersistentClient 模式。
    host (Optional[str]): HTTP 访问模式下的 Chroma 服务主机名。
    port (Optional[int]): HTTP 模式下的 Chroma 服务端口。
    index_kwargs (Optional[Union[Dict, List]]): Collection 配置参数，如索引类型、度量方式等。
    client_kwargs (Optional[Dict]): 传递给 Chroma 客户端的额外参数。
''')

add_english_doc('rag.store.ChromaStore.dir', '''
=======
    uri (Optional[str]): ChromaDB 连接 URI，当未指定 `dir` 时必填。
    dir (Optional[str]): 本地持久化存储路径，提供时使用 PersistentClient 模式。
    index_kwargs (Optional[Union[Dict, List]]): Collection 配置参数，如索引类型、距离度量方式等。
    client_kwargs (Optional[Dict]): 传递给 ChromaDB 客户端的额外参数。
    **kwargs: 预留扩展参数。
''')


add_english_doc('rag.store.ChromadbStore.dir', '''
>>>>>>> ee681c49
Directory property of the store.

**Returns:**\n
- Optional[str]: Normalized directory path ending with a slash, or None if not set.
''')

add_chinese_doc('rag.store.ChromaStore.dir', '''
存储目录属性。

**Returns:**\n
- Optional[str]: 以斜杠结尾的目录路径，若未配置则返回 None。
''')

<<<<<<< HEAD
add_english_doc('rag.store.ChromaStore.connect', '''
Initialize the Chroma client and configure embedding and metadata settings.
=======
add_english_doc('rag.store.ChromadbStore.connect', '''
Initialize the ChromaDB client and configure embedding and global metadata settings.
>>>>>>> ee681c49

Args:
    embed_dims (Optional[Dict[str, int]]): Dimensions for each embedding key. Defaults to empty dict if not provided.
    embed_datatypes (Optional[Dict[str, DataType]]): Data types for each embedding key. Only FLOAT_VECTOR or SPARSE_FLOAT_VECTOR are supported.
    global_metadata_desc (Optional[Dict[str, GlobalMetadataDesc]]): Descriptions for global metadata fields. Supported types: string, int, float, bool.
    **kwargs: Reserved for future extension.
''')

<<<<<<< HEAD
add_chinese_doc('rag.store.ChromaStore.connect', '''
初始化 Chroma 客户端并配置向量化及元数据相关设定。
=======
add_chinese_doc('rag.store.ChromadbStore.connect', '''
初始化 ChromaDB 客户端并配置向量化及全局元数据设定。
>>>>>>> ee681c49

Args:
    embed_dims (Optional[Dict[str, int]]): 每个嵌入键对应的向量维度，未提供时默认为空字典。
    embed_datatypes (Optional[Dict[str, DataType]]): 每个嵌入键的数据类型，仅支持 FLOAT_VECTOR 或 SPARSE_FLOAT_VECTOR。
    global_metadata_desc (Optional[Dict[str, GlobalMetadataDesc]]): 全局元数据字段的描述，支持类型：字符串、整型、浮点型、布尔型。
    **kwargs: 预留扩展参数。
''')

add_english_doc('rag.store.ChromaStore.upsert', '''
Insert or update a batch of records(segment's uid and vectors) into Chroma.

Args:
    collection_name (str): Logical name for the collection.
    data (List[dict]): List of documents.

**Returns:**\n
- bool: True if operation succeeds, False otherwise.
''')

add_chinese_doc('rag.store.ChromaStore.upsert', '''
批量写入或更新记录（切片的id及向量数据）到 Chroma。

Args:
    collection_name (str): 集合名称。
    data (List[dict]): 文档切片数据列表。

**Returns:**\n
- bool: 操作成功返回 True，否则 False。
''')

<<<<<<< HEAD
add_english_doc('rag.store.ChromaStore.delete', '''
Delete an entire collection or specific records.
=======
add_english_doc('rag.store.ChromadbStore.delete', '''
Delete an entire collection or specific records from ChromaDB.
>>>>>>> ee681c49

Args:
    collection_name (str): Name of the collection to delete from.
    criteria (Optional[dict]): If None, delete the entire collection. Otherwise, a dictionary specifying conditions to delete matching records (e.g., by doc_id, uid, kb_id).
    **kwargs: Reserved for future extension.

**Returns:**\n
- bool: True if deletion succeeds, False otherwise.
''')

<<<<<<< HEAD
add_chinese_doc('rag.store.ChromaStore.delete', '''
删除整个集合或指定记录。
=======
add_chinese_doc('rag.store.ChromadbStore.delete', '''
从 ChromaDB 中删除整个集合或指定记录。
>>>>>>> ee681c49

Args:
    collection_name (str): 要删除的集合名称。
    criteria (Optional[dict]): 若为 None，则删除整个集合；否则按字典条件删除匹配的记录（例如按 doc_id、uid、kb_id 删除）。
    **kwargs: 预留扩展参数。

**Returns:**\n
- bool: 删除成功返回 True，否则返回 False。
''')

<<<<<<< HEAD
add_english_doc('rag.store.ChromaStore.get', '''
Retrieve records matching criteria.
=======
add_english_doc('rag.store.ChromadbStore.get', '''
Retrieve records from ChromaDB matching the given criteria.
>>>>>>> ee681c49

Args:
    collection_name (str): Name of the collection to query.
    criteria (Optional[dict]): Filter conditions such as primary key or metadata (e.g., doc_id, kb_id). If None, retrieves all records.

**Returns:**\n
- List[dict]: A list of records, where each record contains:
    - 'uid': The unique identifier of the record.
    - 'global_meta': A dictionary of global metadata fields.
    - 'embedding': A dictionary mapping embedding keys to their corresponding vectors.
''')

<<<<<<< HEAD
add_chinese_doc('rag.store.ChromaStore.get', '''
根据条件检索记录。
=======
add_chinese_doc('rag.store.ChromadbStore.get', '''
从 ChromaDB 中根据条件检索记录。
>>>>>>> ee681c49

Args:
    collection_name (str): 要查询的集合名称。
    criteria (Optional[dict]): 过滤条件，如主键或元数据（例如 doc_id、kb_id）。若为 None，则返回集合中所有记录。

**Returns:**\n
- List[dict]: 记录列表，每条记录包含：
    - 'uid': 记录的唯一标识符。
    - 'global_meta': 全局元数据字段的字典。
    - 'embedding': 嵌入键到对应向量的映射。
''')

<<<<<<< HEAD
add_english_doc('rag.store.ChromaStore.search', '''
Perform a vector similarity search.
=======
add_english_doc('rag.store.ChromadbStore.search', '''
Perform a vector similarity search within a specific collection.
>>>>>>> ee681c49

Args:
    collection_name (str): Name of the collection to query.
    query_embedding (List[float]): The query vector for similarity search.
    embed_key (str): The embedding key specifying which embedding space to use.
    topk (int, optional): Number of top results to return. Defaults to 10.
    filters (Optional[Dict[str, Union[str, int, List, Set]]]): Optional metadata filter conditions to restrict search results.

**Returns:**\n
- List[dict]: A list of matched records, where each record contains:
    - 'uid': The unique identifier of the matched record.
    - 'score': The similarity score (1 - distance).
''')

<<<<<<< HEAD
add_chinese_doc('rag.store.ChromaStore.search', '''
执行向量相似度检索。
=======
add_chinese_doc('rag.store.ChromadbStore.search', '''
在指定集合中执行向量相似度检索。
>>>>>>> ee681c49

Args:
    collection_name (str): 要查询的集合名称。
    query_embedding (List[float]): 用于检索的向量。
    embed_key (str): 指定使用的向量空间 key。
    topk (int, optional): 返回的结果数量，默认为 10。
    filters (Optional[Dict[str, Union[str, int, List, Set]]]): 可选的元数据过滤条件，用于限制检索结果。

**Returns:**\n
- List[dict]: 匹配结果列表，每条记录包含：
    - 'uid': 匹配记录的唯一标识符。
    - 'score': 相似度分数（1 - 距离）。
''')

add_english_doc('rag.store.MilvusStore', '''
Vector store implementation based on Milvus, inheriting from StoreBase. Supports vector insertion, deletion, flexible querying (including scalar filtering).

Args:
    uri (str): Milvus connection URI (e.g., "tcp://localhost:19530"). If scheme is local file path, uses milvus-lite version; otherwise remote (need to set up a milvus service, e.x. standalone/distributed version).
    db_name (str): Database name to use in Milvus. Defaults to "lazyllm".
    index_kwargs (Optional[Union[Dict, List]]): Index creation parameters (e.g., {"index_type": "IVF_FLAT", "metric_type": "COSINE"} or a list of per-embed-key configs).
    client_kwargs (Optional[Dict]): Additional keyword arguments for milvus client.
''')

add_chinese_doc('rag.store.MilvusStore', '''
基于 Milvus 的向量存储实现，继承自 StoreBase。支持向量写入、删除、相似度检索，兼容标量过滤。

Args:
    uri (str): Milvus 连接 URI（如 "tcp://localhost:19530"）。如果为本地路径则使用milvus-lite，否则为远程模式（需要独立部署milvus服务，例如standalone/distributed版本）。
    db_name (str): Milvus 中使用的数据库名称，默认为 "lazyllm"。
    index_kwargs (Optional[Union[Dict, List]]): 索引创建参数（例如 {"index_type": "IVF_FLAT", "metric_type": "CONSINE"} ，支持按向量模型的key配置列表）。
    client_kwargs (Optional[Dict]): 传递给 milvus 客户端的额外参数。
''')

add_english_doc('rag.store.MilvusStore.dir', '''
Local storage directory derived from URI if running embedded. Returns None when using remote Milvus.

**Returns:**\n
- Optional[str]: Directory path for local milvus.db file, or None if remote.
''')

add_chinese_doc('rag.store.MilvusStore.dir', '''
存储目录属性，基于 URI 推断。远程模式返回 None。

**Returns:**\n
- Optional[str]: 本地 milvus.db 文件的目录路径，或 None。
''')

add_english_doc('rag.store.MilvusStore.connect', '''
Initialize Milvus client, pass in embedding model parameters and global metadata descriptions.

Args:
    embed_dims (Dict[str, int]): Embedding dimensions per embed key.
    embed_datatypes (Dict[str, DataType]): Data types for each embed key.
    global_metadata_desc (Dict[str, GlobalMetadataDesc]): Descriptions for metadata fields.
    kwargs: Other connection parameters
''')

add_chinese_doc('rag.store.MilvusStore.connect', '''
初始化 Milvus 客户端，传入向量化模型参数和全局元数据描述。

Args:
    embed_dims (Dict[str, int]): 每个嵌入键对应的向量维度。
    embed_datatypes (Dict[str, DataType]): 每个嵌入键的数据类型。
    global_metadata_desc (Dict[str, GlobalMetadataDesc]): 全局元数据字段的描述。
    kwargs: 其他连接参数
''')

add_english_doc('rag.store.MilvusStore.upsert', '''
Insert or update a batch of segment data into the Milvus collection.

Args:
    collection_name (str): Collection name (per embed key grouping).
    data (List[dict]): List of segment data.

**Returns:**\n
- bool: True if successful, False otherwise.
''')

add_chinese_doc('rag.store.MilvusStore.upsert', '''
批量写入或更新切片数据到 Milvus 集合。

Args:
    collection_name (str): 集合名称，通常为 "group_embedKey" 格式。
    data (List[dict]): 切片数据列表。

**Returns:**\n
- bool: 操作成功返回 True，否则 False。
''')

add_english_doc('rag.store.MilvusStore.delete', '''
Delete entire collection or subset of records by criteria.

Args:
    collection_name (str): Target collection.
    criteria (Optional[dict]): If None, drop the entire collection; otherwise a dict of filters (uid list or metadata conditions).
    kwargs: Other delete parameters

**Returns:**\n
- bool: True if deletion succeeds, False otherwise.
''')

add_chinese_doc('rag.store.MilvusStore.delete', '''
删除整个集合或按条件删除指定记录。

Args:
    collection_name (str): 目标集合名称。
    criteria (Optional[dict]): 若为 None 则删除整个集合；否则按 uid 列表或元数据条件过滤。
    kwargs: 其他查询参数

**Returns:**\n
- bool: 如果删除成功返回True，否则返回False。
''')

add_english_doc('rag.store.MilvusStore.get', '''
Retrieve records matching primary-key or metadata filters.

Args:
    collection_name (str): Collection to query.
    criteria (Optional[dict]): Dict containing 'uid' list or metadata field filters.
    kwargs: Other query parameters

**Returns:**\n
- List[dict]: Each entry contains 'uid' and 'embedding'.
''')

add_chinese_doc('rag.store.MilvusStore.get', '''
检索匹配主键或元数据过滤条件的记录。

Args:
    collection_name (str): 待查询集合。
    criteria (Optional[dict]): 包含 'uid' 列表或元数据字段过滤条件。
    kwargs: 其他查询参数

**Returns:**\n
- List[dict]: 每项包含 'uid' 及 'embedding' 映射。
''')

add_english_doc('rag.store.MilvusStore.search', '''
Perform vector similarity search with optional metadata filtering.

Args:
    collection_name (str): Collection to search.
    query_embedding (List[float]): Query vector.
    topk (int): Number of nearest neighbors.
    filters (Optional[Dict[str, Union[List, Set]]]): Metadata filter map.
    embed_key (str): Which embedding field to use.
    filter_str (Optional[str], optional): 过滤表达式字符串。默认为空字符串
    kwargs: 其他搜索参数

**Returns:**\n
- List[dict]: Each dict has 'uid' and similarity 'score'.
''')

add_chinese_doc('rag.store.MilvusStore.search', '''
执行向量相似度检索，并可按元数据过滤。

Args:
    collection_name (str): 待搜索集合。
    query_embedding (List[float]): 查询向量。
    topk (int): 返回邻近数量。
    filters (Optional[Dict[str, Union[List, Set]]]): 元数据过滤映射。
    embed_key (str): 使用的嵌入字段。
    filter_str (Optional[str], optional): Filter expression string. Defaults to empty string
    kwargs: Other search parameters

**Returns:**\n
- List[dict]: 每项包含 'uid' 及相似度 'score'。
''')

add_chinese_doc('rag.store.hybrid.hybrid_store.HybridStore', '''\
混合存储类，结合了分段存储和向量存储的功能。

Args:
    segment_store (LazyLLMStoreBase): 分段存储实例，用于存储文档的原始内容。
    vector_store (LazyLLMStoreBase): 向量存储实例，用于存储文档的向量表示。
''')

add_english_doc('rag.store.hybrid.hybrid_store.HybridStore', '''\
Hybrid storage class that combines segment storage and vector storage capabilities.

Args:
    segment_store (LazyLLMStoreBase): Segment storage instance for storing original document content.
    vector_store (LazyLLMStoreBase): Vector storage instance for storing document vector representations.
''')

add_chinese_doc('rag.store.hybrid.hybrid_store.HybridStore.connect', '''\
连接到底层的分段存储和向量存储。

Args:
    *args: 传递给存储连接方法的位置参数。
    **kwargs: 传递给存储连接方法的关键字参数。
''')

add_english_doc('rag.store.hybrid.hybrid_store.HybridStore.connect', '''\
Connect to underlying segment and vector stores.

Args:
    *args: Positional arguments passed to store connection methods.
    **kwargs: Keyword arguments passed to store connection methods.
''')

add_chinese_doc('rag.store.hybrid.hybrid_store.HybridStore.upsert', '''\
向存储中插入或更新数据。

Args:
    collection_name (str): 集合名称。
    data (List[dict]): 要插入或更新的数据列表，每个数据项都是一个字典。

**Returns:**\n
- bool: 操作成功返回True，否则返回False。
''')

add_english_doc('rag.store.hybrid.hybrid_store.HybridStore.upsert', '''\
Insert or update data in the stores.

Args:
    collection_name (str): Name of the collection.
    data (List[dict]): List of data items to insert or update, each item is a dictionary.

**Returns:**\n
- bool: Returns True if operation is successful, False otherwise.
''')

add_chinese_doc('rag.store.hybrid.hybrid_store.HybridStore.delete', '''\
从存储中删除数据。

Args:
    collection_name (str): 集合名称。
    criteria (Optional[dict]): 删除条件，默认为None。
    **kwargs: 其他参数。

**Returns:**\n
- bool: 操作成功返回True，否则返回False。
''')

add_english_doc('rag.store.hybrid.hybrid_store.HybridStore.delete', '''\
Delete data from the stores.

Args:
    collection_name (str): Name of the collection.
    criteria (Optional[dict]): Deletion criteria, defaults to None.
    **kwargs: Additional arguments.

**Returns:**\n
- bool: Returns True if operation is successful, False otherwise.
''')

add_chinese_doc('rag.store.hybrid.hybrid_store.HybridStore.get', '''\
从存储中获取数据。

Args:
    collection_name (str): 集合名称。
    criteria (Optional[dict]): 查询条件，默认为None。
    **kwargs: 其他参数。

**Returns:**\n
- List[dict]: 返回符合条件的数据列表。

Raises:
    ValueError: 当向量存储中的uid在分段存储中找不到时抛出。
''')

add_english_doc('rag.store.hybrid.hybrid_store.HybridStore.get', '''\
Retrieve data from the stores.

Args:
    collection_name (str): Name of the collection.
    criteria (Optional[dict]): Query criteria, defaults to None.
    **kwargs: Additional arguments.

**Returns:**\n
- List[dict]: List of matching data items.

Raises:
    ValueError: When a uid found in vector store is not found in segment store.
''')

add_chinese_doc('rag.store.hybrid.hybrid_store.HybridStore.search', '''\
在存储中搜索数据。

Args:
    collection_name (str): 集合名称。
    query (str): 搜索查询字符串。
    query_embedding (Optional[Union[dict, List[float]]]): 查询的向量表示，默认为None。
    topk (int): 返回的最大结果数量，默认为10。
    filters (Optional[Dict[str, Union[str, int, List, Set]]]): 过滤条件，默认为None。
    embed_key (Optional[str]): 嵌入向量的键名，默认为None。
    **kwargs: 其他参数。

**Returns:**\n
- List[dict]: 返回搜索结果列表。
''')

add_english_doc('rag.store.hybrid.hybrid_store.HybridStore.search', '''\
Search data in the stores.

Args:
    collection_name (str): Name of the collection.
    query (str): Search query string.
    query_embedding (Optional[Union[dict, List[float]]]): Vector representation of the query, defaults to None.
    topk (int): Maximum number of results to return, defaults to 10.
    filters (Optional[Dict[str, Union[str, int, List, Set]]]): Filter conditions, defaults to None.
    embed_key (Optional[str]): Key name for embedding vector, defaults to None.
    **kwargs: Additional arguments.

**Returns:**\n
- List[dict]: List of search results.
''')

add_chinese_doc('rag.default_index.DefaultIndex', '''\ 
默认的索引实现，负责通过 embedding 和文本相似度在底层存储中查询、更新和删除文档节点。支持多种相似度度量方式，并在必要时对查询和节点进行 embedding 计算与更新。

Args:
    embed (Dict[str, Callable]): 用于生成查询和节点 embedding 的字典，key 是 embedding 名称，value 是接收字符串返回向量的函数。
    store (StoreBase): 底层存储，用于持久化和检索 DocNode 节点。
    **kwargs: 预留扩展参数。

**Returns:**\n
- DefaultIndex: 默认索引实例。
''')

add_english_doc('rag.default_index.DefaultIndex', '''\
Default index implementation responsible for querying, updating, and removing document nodes in the underlying store based on embedding or text similarity.  
Supports multiple similarity metrics and performs embedding computation and node updates when required.  

Args:
    embed (Dict[str, Callable]): Mapping of embedding names to functions that generate vector representations from strings.
    store (StoreBase): Underlying storage to persist and retrieve `DocNode` objects.
    **kwargs: Reserved for future extension.

**Returns:**\n
- DefaultIndex: The default index instance.
''')

add_chinese_doc('rag.default_index.DefaultIndex.update', '''\ 
根据提供的节点列表更新索引中的内容。具体行为由子类或外部实现填充（此处为空实现，需在实际使用中覆盖/扩展）。

Args:
    nodes (List[DocNode]): 需要更新（新增或替换）的文档节点列表。
''')

add_english_doc('rag.default_index.DefaultIndex.update', '''\
Update the index with the given list of document nodes. This is a placeholder implementation and should be provided/extended in concrete usage.

Args:
    nodes (List[DocNode]): Document nodes to add or update in the index.
''')

add_chinese_doc('rag.default_index.DefaultIndex.remove', '''\ 
从索引中删除指定 UID 的节点，可选指定分组名称以限定作用域。当前为空实现，使用时需要补全逻辑。

Args:
    uids (List[str]): 要删除的节点唯一标识列表。
    group_name (Optional[str]): 可选的分组名称，用于限定删除范围。
''')

add_english_doc('rag.default_index.DefaultIndex.remove', '''\
Remove nodes with specified UIDs from the index. Optionally scoped to a group. This is a no-op placeholder and should be implemented in concrete usage.

Args:
    uids (List[str]): List of unique IDs of nodes to remove.
    group_name (Optional[str]): Optional group name to scope the removal.
''')

add_chinese_doc('rag.default_index.DefaultIndex.query', '''\ 
执行一次查询，支持 embedding 和文本两种模式，依据相似度函数过滤并返回符合条件的 DocNode 结果。

Args:
    query (str): 原始查询文本。
    group_name (str): 要检索的节点组名称。
    similarity_name (str): 使用的相似度度量名称，必须在 registered_similarities 中注册。
    similarity_cut_off (Union[float, Dict[str, float]]): 相似度阈值或每个 embedding 对应的阈值字典，用于过滤结果。
    topk (int): 每个相似度渠道最多保留的候选数量。
    embed_keys (Optional[List[str]]): 指定用于 embedding 的 key 列表，若为空则使用所有可用 embedding。
    filters (Optional[Dict[str, List]]): 额外的节点过滤器，应用在计算相似度前。
    **kwargs: 传递给相似度函数的额外参数。

**Returns:**\n
- list: List[DocNode]: 经过相似度计算与阈值过滤后去重的文档节点列表。
''')

add_english_doc('rag.default_index.DefaultIndex.query', '''\
Perform a query against the index, supporting both embedding-based and text-based similarity modes. Filters and ranks nodes according to similarity functions and cutoffs.

Args:
    query (str): The raw query string.
    group_name (str): The group name from which to retrieve nodes.
    similarity_name (str): Name of the similarity metric to use; must be registered in registered_similarities.
    similarity_cut_off (Union[float, Dict[str, float]]): Similarity threshold(s) used to filter results; can be a single float or a mapping per embedding.
    topk (int): Maximum number of candidates to keep per similarity channel before final filtering.
    embed_keys (Optional[List[str]]): Specific embedding keys to use; defaults to all available if not provided.
    filters (Optional[Dict[str, List]]): Additional pre-filters applied to nodes before similarity computation.
    **kwargs: Extra keyword arguments forwarded to the similarity function.

**Returns**\n
- list: List[DocNode]: Deduplicated list of document nodes passing similarity and cutoff criteria.
''')


# ---------------------------------------------------------------------------- #

# rag/rerank.py

add_english_doc('Reranker', '''\
Initializes a Rerank module for postprocessing and reranking of nodes (documents).
This constructor initializes a Reranker module that configures a reranking process based on a specified reranking type. It allows for the dynamic selection and instantiation of reranking kernels (algorithms) based on the type and provided keyword arguments.

Args:
    name: The type of reranker used for the postprocessing and reranking process. Defaults to 'ModuleReranker'.
    target (str): **Deprecated** parameter, only used to notify users.
    output_format: Specifies the output format. Defaults to None. Optional values include 'content' and 'dict'. 
        - 'content' means the output is in string format.
        - 'dict' means the output is a dictionary.
    join: Determines whether to join the top-k output nodes.
        - When `output_format` is 'content':
            - If set to True, returns a single long string.
            - If set to False, returns a list of strings, each representing one node’s content.
        - When `output_format` is 'dict':
            - Joining is not supported; `join` defaults to False.
            - Returns a dictionary with three keys: 'content', 'embedding', and 'metadata'.
    kwargs: Additional keyword arguments passed to the reranker upon instantiation.

**Detailed explanation of reranker types**

- Reranker: Instantiates a `SentenceTransformerRerank` reranker with a list of document nodes and a query.\n
- KeywordFilter: This registered reranking function instantiates a KeywordNodePostprocessor with specified required and excluded keywords. It filters nodes based on the presence or absence of these keywords.
''')

add_chinese_doc('Reranker', '''\
用于创建节点（文档）后处理和重排序的模块。

Args:
    name: 用于后处理和重排序过程的排序器类型。默认为 'ModuleReranker'。
    target(str):已废弃参数，仅用于提示用户。
    output_format: 代表输出格式，默认为None，可选值有 'content' 和 'dict'，其中 content 对应输出格式为字符串，dict 对应字典。
    join: 是否联合输出的 k 个节点，当输出格式为 content 时，如果设置该值为 True，则输出一个长字符串，如果设置为 False 则输出一个字符串列表，其中每个字符串对应每个节点的文本内容。当输出格式是 dict 时，不能联合输出，此时join默认为False,，将输出一个字典，包括'content、'embedding'、'metadata'三个key。
    kwargs: 传递给重新排序器实例化的其他关键字参数。

详细解释排序器类型

  - Reranker: 实例化一个具有待排序的文档节点node列表和 query的 SentenceTransformerRerank 重排序器。
  - KeywordFilter: 实例化一个具有指定必需和排除关键字的 KeywordNodePostprocessor。它根据这些关键字的存在或缺失来过滤节点。
''')

add_example('Reranker', '''
>>> import lazyllm
>>> from lazyllm.tools import Document, Reranker, Retriever, DocNode
>>> m = lazyllm.OnlineEmbeddingModule()
>>> documents = Document(dataset_path='/path/to/user/data', embed=m, manager=False)
>>> retriever = Retriever(documents, group_name='CoarseChunk', similarity='bm25', similarity_cut_off=0.01, topk=6)
>>> reranker = Reranker(DocNode(text=user_data),query="user query")
>>> ppl = lazyllm.ActionModule(retriever, reranker)
>>> ppl.start()
>>> print(ppl("user query"))
''')

add_english_doc('Reranker.register_reranker', '''\
A class decorator factory method that provides a flexible mechanism for registering custom reranking algorithms to the `Reranker` class.

Args:
    func (Optional[Callable]): The reranking function or class to register. This can be omitted when using decorator syntax (@).
    batch (bool): Whether to process nodes in batches. Defaults to False, meaning nodes are processed individually.
''')


add_chinese_doc('Reranker.register_reranker', '''\
是一个类装饰器工厂方法，它的核心作用是为 Reranker 类提供灵活的排序算法注册机制

Args:
    func (Optional[Callable]):  要注册的排序函数或排序器类。当使用装饰器语法(@)时可省略。
    batch (bool):是否批量处理节点。默认为False，表示逐节点处理。
''')

add_example('Reranker.register_reranker', '''
@Reranker.register_reranker
def my_reranker(node: DocNode, **kwargs):
    return node.score * 0.8  # 自定义分数计算
''')

# ---------------------------------------------------------------------------- #

# rag/retriever.py

add_english_doc('Retriever', '''
Create a retrieval module for document querying and retrieval. This constructor initializes a retrieval module that configures the document retrieval process based on the specified similarity metric.

Args:
    doc: An instance of the document module. The document module can be a single instance or a list of instances. If it is a single instance, it means searching for a single Document, and if it is a list of instances, it means searching for multiple Documents.
    group_name: The name of the node group on which to perform the retrieval.
    similarity: The similarity function to use for setting up document retrieval. Defaults to 'dummy'. Candidates include ["bm25", "bm25_chinese", "cosine"].
    similarity_cut_off: Discard the document when the similarity is below the specified value. In a multi-embedding scenario, if you need to specify different values for different embeddings, you need to specify them in a dictionary, where the key indicates which embedding is specified and the value indicates the corresponding threshold. If all embeddings use the same threshold, you only need to specify one value.
    index: The type of index to use for document retrieval. Currently, only 'default' is supported.
    topk: The number of documents to retrieve with the highest similarity.
    embed_keys: Indicates which embeddings are used for retrieval. If not specified, all embeddings are used for retrieval.
    target:The name of the target document group for result conversion
    output_format: Represents the output format, with a default value of None. Optional values include 'content' and 'dict', where 'content' corresponds to a string output format and 'dict' corresponds to a dictionary.
    join:  Determines whether to concatenate the output of k nodes - when output format is 'content', setting True returns a single concatenated string while False returns a list of strings (each corresponding to a node's text content); when output format is 'dict', joining is unsupported (join defaults to False) and the output will be a dictionary containing 'content', 'embedding' and 'metadata' keys.

The `group_name` has three built-in splitting strategies, all of which use `SentenceSplitter` for splitting, with the difference being in the chunk size:

- CoarseChunk: Chunk size is 1024, with an overlap length of 100
- MediumChunk: Chunk size is 256, with an overlap length of 25
- FineChunk: Chunk size is 128, with an overlap length of 12

Also, `Image` is available for `group_name` since LazyLLM supports image embedding and retrieval.
''')

add_chinese_doc('Retriever', '''
创建一个用于文档查询和检索的检索模块。此构造函数初始化一个检索模块，该模块根据指定的相似度度量配置文档检索过程。

Args:
    doc: 文档模块实例。该文档模块可以是单个实例，也可以是一个实例的列表。如果是单个实例，表示对单个Document进行检索，如果是实例的列表，则表示对多个Document进行检索。
    group_name: 在哪个 node group 上进行检索。
    similarity: 用于设置文档检索的相似度函数。默认为 'dummy'。候选集包括 ["bm25", "bm25_chinese", "cosine"]。
    similarity_cut_off: 当相似度低于指定值时丢弃该文档。在多 embedding 场景下，如果需要对不同的 embedding 指定不同的值，则需要使用字典的方式指定，key 表示指定的是哪个 embedding，value 表示相应的阈值。如果所有的 embedding 使用同一个阈值，则只指定一个数值即可。
    index: 用于文档检索的索引类型。目前仅支持 'default'。
    topk: 表示取相似度最高的多少篇文档。
    embed_keys: 表示通过哪些 embedding 做检索，不指定表示用全部 embedding 进行检索。
    target：目标组名，将结果转换到目标组。
    output_format: 代表输出格式，默认为None，可选值有 'content' 和 'dict'，其中 content 对应输出格式为字符串，dict 对应字典。
    join: 是否联合输出的 k 个节点，当输出格式为 content 时，如果设置该值为 True，则输出一个长字符串，如果设置为 False 则输出一个字符串列表，其中每个字符串对应每个节点的文本内容。当输出格式是 dict 时，不能联合输出，此时join默认为False,，将输出一个字典，包括'content、'embedding'、'metadata'三个key。

其中 `group_name` 有三个内置的切分策略，都是使用 `SentenceSplitter` 做切分，区别在于块大小不同：

- CoarseChunk: 块大小为 1024，重合长度为 100
- MediumChunk: 块大小为 256，重合长度为 25
- FineChunk: 块大小为 128，重合长度为 12

此外，LazyLLM提供了内置的`Image`节点组存储了所有图像节点，支持图像嵌入和检索。
''')

add_example('Retriever', '''
>>> import lazyllm
>>> from lazyllm.tools import Retriever, Document, SentenceSplitter
>>> m = lazyllm.OnlineEmbeddingModule()
>>> documents = Document(dataset_path='/path/to/user/data', embed=m, manager=False)
>>> rm = Retriever(documents, group_name='CoarseChunk', similarity='bm25', similarity_cut_off=0.01, topk=6)
>>> rm.start()
>>> print(rm("user query"))
>>> m1 = lazyllm.TrainableModule('bge-large-zh-v1.5').start()
>>> document1 = Document(dataset_path='/path/to/user/data', embed={'online':m , 'local': m1}, manager=False)
>>> document1.create_node_group(name='sentences', transform=SentenceSplitter, chunk_size=1024, chunk_overlap=100)
>>> retriever = Retriever(document1, group_name='sentences', similarity='cosine', similarity_cut_off=0.4, embed_keys=['local'], topk=3)
>>> print(retriever("user query"))
>>> document2 = Document(dataset_path='/path/to/user/data', embed={'online':m , 'local': m1}, manager=False)
>>> document2.create_node_group(name='sentences', transform=SentenceSplitter, chunk_size=512, chunk_overlap=50)
>>> retriever2 = Retriever([document1, document2], group_name='sentences', similarity='cosine', similarity_cut_off=0.4, embed_keys=['local'], topk=3)
>>> print(retriever2("user query"))
>>>
>>> filters = {
>>>     "author": ["A", "B", "C"],
>>>     "public_year": [2002, 2003, 2004],
>>> }
>>> document3 = Document(dataset_path='/path/to/user/data', embed={'online':m , 'local': m1}, manager=False)
>>> document3.create_node_group(name='sentences', transform=SentenceSplitter, chunk_size=512, chunk_overlap=50)
>>> retriever3 = Retriever([document1, document3], group_name='sentences', similarity='cosine', similarity_cut_off=0.4, embed_keys=['local'], topk=3)
>>> print(retriever3(query="user query", filters=filters))
>>> document4 = Document(dataset_path='/path/to/user/data', embed=lazyllm.TrainableModule('siglip'))
>>> retriever4 = Retriever(document4, group_name='Image', similarity='cosine')
>>> nodes = retriever4("user query")
>>> print([node.get_content() for node in nodes])
>>> document5 = Document(dataset_path='/path/to/user/data', embed=m, manager=False)
>>> rm = Retriever(document5, group_name='CoarseChunk', similarity='bm25_chinese', similarity_cut_off=0.01, topk=3, output_format='content')
>>> rm.start()
>>> print(rm("user query"))
>>> document6 = Document(dataset_path='/path/to/user/data', embed=m, manager=False)
>>> rm = Retriever(document6, group_name='CoarseChunk', similarity='bm25_chinese', similarity_cut_off=0.01, topk=3, output_format='content', join=True)
>>> rm.start()
>>> print(rm("user query"))
>>> document7 = Document(dataset_path='/path/to/user/data', embed=m, manager=False)
>>> rm = Retriever(document7, group_name='CoarseChunk', similarity='bm25_chinese', similarity_cut_off=0.01, topk=3, output_format='dict')
>>> rm.start()
>>> print(rm("user query"))
''')

add_english_doc('rag.retriever.TempDocRetriever', '''
A temporary document retriever that inherits from ModuleBase and _PostProcess, used for quickly processing temporary files and performing retrieval tasks.

Args:
    embed: The embedding function.
    output_format: The format of the output result (e.g., JSON). Optional, defaults to None.
    join: Whether to merge multiple result segments (set to True or specify a separator like "\n").
''')

add_chinese_doc('rag.retriever.TempDocRetriever', '''
临时文档检索器，继承自 ModuleBase 和 _PostProcess，用于快速处理临时文件并执行检索任务。

Args:
    embed:嵌入函数。
    output_format:结果输出格式(如json),可选默认为None
    join:是否合并多段结果(True或用分隔符如"\n")
''')

add_example('rag.retriever.TempDocRetriever', '''
>>> import lazyllm
>>> from lazyllm.tools import TempDocRetriever, Document, SentenceSplitter
>>> retriever = TempDocRetriever(output_format="text", join="\n---------------\n")
    retriever.create_node_group(transform=lambda text: [s.strip() for s in text.split("。") if s] )
    retriever.add_subretriever(group=Document.MediumChunk, topk=3)
    files = ["机器学习是AI的核心领域。深度学习是其重要分支。"]
    results = retriever.forward(files, "什么是机器学习?")
    print(results)
''')

add_english_doc('rag.retriever.TempDocRetriever.create_node_group', '''
Create document processing node group for configuring document chunking and transformation strategies.

Args:
    name (str): Name of the node group. Auto-generated if None.
    transform (Callable): Function to process documents in this group.
    parent (str): Parent group name. Defaults to root group.
    trans_node (bool): Whether to transform nodes. Inherits from parent if None.
    num_workers (int): Parallel workers for processing. Default 0 (sequential).
    **kwargs: Additional group parameters.

**Returns:**\n
- self: Current instance supporting chained calls
''')

add_chinese_doc('rag.retriever.TempDocRetriever.create_node_group', '''
创建文档处理节点组，用于配置文档的分块和转换策略。

Args:
    name (str): 节点组名称，None时自动生成。
    transform (Callable): 该组文档的处理函数。
    parent (str): 父组名称，默认为根组。
    trans_node (bool): 是否转换节点，None时继承父组设置。
    num_workers (int): 并行处理worker数，0表示串行。
    **kwargs: 其他组参数。

**Returns:**\n
- self: 支持链式调用的当前实例
''')

add_english_doc('rag.retriever.TempDocRetriever.add_subretriever', '''
Add a sub-retriever with search configuration.

Args:
    group (str): Target node group name.
    **kwargs: Retriever configuration parameters including:
        - similarity (str): Similarity calculation method, 'cosine' (cosine similarity) or 'bm25' (BM25 algorithm)
        - Other retriever-specific parameters

**Returns:**\n
- self: For method chaining.
''')

add_chinese_doc('rag.retriever.TempDocRetriever.add_subretriever', '''
添加带搜索配置的子检索器。

Args:
    group (str): 节点组名称，指定使用哪个已配置的节点组进行检索
    **kwargs: 检索器配置参数，包括：
        - similarity (str): 相似度计算方法，'cosine'（余弦相似度）或'bm25'（BM25算法）
        - 其他检索器特定参数

**Returns:**\n
- self: 支持链式调用。
''')

add_chinese_doc('rag.document.UrlDocument', '''\
UrlDocument类继承自ModuleBase，用于通过指定的URL和名称管理远程文档资源。  
内部通过lazyllm的UrlModule代理实际调用，支持文档查找、检索和活跃节点分组查询。  

Args:
    url (str): 远程文档资源的访问URL。
    name (str): 当前文档分组名称，用于标识文档分组。
''')

add_english_doc('rag.document.UrlDocument', '''\
UrlDocument class inherits from ModuleBase, used to manage remote document resources by specifying a URL and a name.  
Internally delegates calls to lazyllm's UrlModule, supporting document find, retrieve, and querying active node groups.

Args:
    url (str): Access URL for the remote document resource.
    name (str): Current document group name used to identify the document group.
''')

add_chinese_doc('rag.document.UrlDocument.find', '''\
生成一个部分应用函数，用于在当前文档组中查找指定目标。

Args:
    target (str): 需要查找的目标标识。

**Returns:**\n
- Callable: 调用时会执行查找操作的部分应用函数。
''')

add_english_doc('rag.document.UrlDocument.find', '''\
Creates a partially applied function to find a specified target within the current document group.

Args:
    target (str): The target identifier to find.

**Returns:**\n
- Callable: A partially applied function that executes the find operation when called.
''')

add_english_doc('rag.doc_node.DocNode', '''
Execute assigned tasks on the specified document.

Args:
    uid (str): Unique identifier.
    content (Union[str, List[Any]]): Node content.
    group (str): Document group name.
    embedding (Dict[str, List[float]]): Dictionary of embedding vectors.
    parent (Union[str, "DocNode"]): Reference to the parent node.
    store: Storage representation.
    node_groups (Dict[str, Dict]): Node storage groups.
    metadata (Dict[str, Any]): Node-level metadata.
    global_metadata (Dict[str, Any]): Document-level metadata.
    text (str): Node content, mutually exclusive with content.
''')

add_chinese_doc('rag.doc_node.DocNode', '''
在指定的文档上执行设定的任务。

Args:
    uid(str): 唯一标识符。
    content(Union[str, List[Any]]):节点内容
    group(str):文档组名
    embedding(Dict[str, List[float]]):嵌入向量字典
    parent(Union[str, "DocNode"]):父节点引用
    store:存储表示
    node_groups(Dict[str, Dict]):节点存储组
    metadata(Dict[str, Any]):节点级元数据
    global_metadata(Dict[str, Any]):文档级元数据
    text(str):节点内容与content互斥
''')

add_english_doc('rag.doc_node.DocNode.get_metadata_str', '''
Get formatted metadata string.

Args:
    mode: MetadataMode.NONE returns an empty string;  
          MetadataMode.LLM filters out metadata not needed by LLM;  
          MetadataMode.EMBED filters out metadata not needed by embedding model;  
          MetadataMode.ALL returns all metadata.
''')

add_chinese_doc('rag.doc_node.DocNode.get_metadata_str', '''
获取格式化元数据字符串

Args:
    mode: MetadataMode.NONE返回空字符串；
          MetadataMode.LLM过滤排除LLM不需要的元数据；
          MetadataMode.EMBED过滤排除嵌入模型不需要的元数据；
          MetadataMode.ALL返回全部元数据。
''')
add_english_doc('rag.doc_node.DocNode.get_text', '''
Combine metadata and content.

Args:
    metadata_mode: Same as the parameter in get_metadata_str.
''')

add_chinese_doc('rag.doc_node.DocNode.get_text', '''
组合元数据和内容

Args:
    metadata_mode: 与get_metadata_str中参数一致
''')
add_english_doc('rag.doc_node.DocNode.has_missing_embedding', '''
Check for missing embedding vectors.

Args:
    embed_keys (Union[str, List[str]]): List of target keys.
''')

add_chinese_doc('rag.doc_node.DocNode.has_missing_embedding', '''
检查缺失的嵌入向量

Args:
    embed_keys(Union[str, List[str]]): 目标键列表
''')
add_english_doc('rag.doc_node.DocNode.do_embedding', '''
Execute embedding computation.

Args:
    embed (Dict[str, Callable]): Target embedding objects.
''')

add_chinese_doc('rag.doc_node.DocNode.do_embedding', '''
执行嵌入计算

Args:
    embed(Dict[str, Callable]): 目标嵌入对象
''')
add_english_doc('rag.doc_node.DocNode.check_embedding_state', '''
Block to check the embedding status and ensure that asynchronous embedding computation is completed.

Args:
    embed_key (str): List of target keys.
''')

add_chinese_doc('rag.doc_node.DocNode.check_embedding_state', '''
阻塞检查嵌入状态,确保异步嵌入计算完成

Args:
    embed_key(str): 目标键列表
''')

add_english_doc('rag.doc_node.DocNode.to_dict', '''
Convert to dictionary format
''')

add_chinese_doc('rag.doc_node.DocNode.to_dict', '''
转换为字典格式
''')

add_english_doc('rag.doc_node.DocNode.with_score', '''
Shallow copy the original node and add a semantic relevance score.

Args:
    score: Relevance score.
''')

add_chinese_doc('rag.doc_node.DocNode.with_score', '''
浅拷贝原节点并添加语义相关分数。

Args:
    score: 相关性得分
''')

add_english_doc('rag.doc_node.DocNode.with_sim_score', '''
Shallow copy the original node and add a similarity score.

Args:
    score: Similarity score.
''')

add_chinese_doc('rag.doc_node.DocNode.with_sim_score', '''
浅拷贝原节点并添加相似度分数。

Args:
    score: 相似度得分
''')

add_chinese_doc('rag.doc_processor.DocumentProcessor', """
文档处理器类，用于管理文档的添加、删除和更新操作。

Args:
    server (bool): 是否以服务器模式运行。默认为True。
    port (Optional[int]): 服务器端口号。默认为None。
    url (Optional[str]): 远程服务URL。默认为None。

**说明:**
- 支持异步处理文档任务
- 提供文档元数据更新功能
- 支持任务状态回调通知
- 可配置数据库存储
""")

add_english_doc('rag.doc_processor.DocumentProcessor', """
Document processor class for managing document addition, deletion and update operations.

Args:
    server (bool): Whether to run in server mode. Defaults to True.
    port (Optional[int]): Server port number. Defaults to None.
    url (Optional[str]): Remote service URL. Defaults to None.

**Notes:**
- Supports asynchronous document task processing
- Provides document metadata update functionality
- Supports task status callback notifications
- Configurable database storage
""")

add_example('rag.doc_processor.DocumentProcessor', """
```python
# Create local document processor
processor = DocumentProcessor(server=False)

# Create server mode document processor
processor = DocumentProcessor(server=True, port=8080)

# Create remote document processor
processor = DocumentProcessor(url="http://remote-server:8080")
```
""")

add_chinese_doc('rag.doc_processor.DocumentProcessor.register_algorithm', """
注册算法到文档处理器。

Args:
    name (str): 算法名称，作为唯一标识符。
    store (StoreBase): 存储实例，用于管理文档数据。
    reader (ReaderBase): 读取器实例，用于解析文档内容。
    node_groups (Dict[str, Dict]): 节点组配置信息。
    display_name (Optional[str]): 算法的显示名称，默认为None。
    description (Optional[str]): 算法的描述信息，默认为None。
    force_refresh (bool): 是否强制刷新已存在的算法。默认为False。
    **kwargs: 其他参数。

**说明:**
- 如果算法名称已存在且force_refresh为False，将跳过注册
- 注册成功后可以使用该算法处理文档
""")

add_english_doc('rag.doc_processor.DocumentProcessor.register_algorithm', """
Register an algorithm to the document processor.

Args:
    name (str): Algorithm name as unique identifier.
    store (StoreBase): Storage instance for managing document data.
    reader (ReaderBase): Reader instance for parsing document content.
    node_groups (Dict[str, Dict]): Node group configuration information.
    display_name (Optional[str]): Display name for the algorithm, defaults to None.
    description (Optional[str]): Description of the algorithm, defaults to None.
    force_refresh (bool): Whether to force refresh existing algorithm. Defaults to False.
    **kwargs: Additional arguments.

**Notes:**
- If algorithm name exists and force_refresh is False, registration will be skipped
- After successful registration, the algorithm can be used to process documents
""")

add_example('rag.doc_processor.DocumentProcessor.register_algorithm', """
```python
from lazyllm.rag import DocumentProcessor, FileStore, PDFReader

# Create storage and reader instances
store = FileStore(path="./data")
reader = PDFReader()

# Define node group configuration
node_groups = {
    "text": {"transform": "text", "parent": "root"},
    "summary": {"transform": "summary", "parent": "text"}
}

# Register algorithm
processor = DocumentProcessor()
processor.register_algorithm(
    name="pdf_processor",
    store=store,
    reader=reader,
    node_groups=node_groups
)
```
""")

add_chinese_doc('rag.doc_processor.DocumentProcessor.drop_algorithm', """
从文档处理器中移除指定算法。

Args:
    name (str): 要移除的算法名称。
    clean_db (bool): 是否清理相关数据库数据。默认为False。

**说明:**
- 如果算法名称不存在，将输出警告信息
- 移除后该算法将无法继续使用
""")

add_english_doc('rag.doc_processor.DocumentProcessor.drop_algorithm', """
Remove specified algorithm from document processor.

Args:
    name (str): Name of the algorithm to remove.
    clean_db (bool): Whether to clean related database data. Defaults to False.

**Notes:**
- If algorithm name does not exist, a warning message will be output
- After removal, the algorithm will no longer be available
""")

add_example('rag.doc_processor.DocumentProcessor.drop_algorithm', """
```python
# Remove algorithm
processor.drop_algorithm("pdf_processor")

# Remove algorithm and clean database
processor.drop_algorithm("pdf_processor", clean_db=True)
```
""")

add_english_doc('rag.dataReader.SimpleDirectoryReader', '''
A modular document directory reader that inherits from ModuleBase, supporting reading various document formats from the file system and converting them into standardized DocNode objects.

This class supports direct file input or directory input (mutually exclusive). It provides built-in readers for common formats such as PDF, DOCX, PPTX, images, CSV, Excel, audio/video, etc., while also allowing users to register custom file readers.

Args:
    input_dir (Optional[str]): Input directory path. Mutually exclusive with input_files. 
                               Must exist in the file system if provided.
    input_files (Optional[List]): Directly specified list of files. Mutually exclusive with input_dir. 
                                  Each file must exist either in the provided path or under `config['data_path']`.
    exclude (Optional[List]): List of file patterns to exclude from processing.
    exclude_hidden (bool): Whether to exclude hidden files. Defaults to True.
    recursive (bool): Whether to recursively read subdirectories. Defaults to False.
    encoding (str): Encoding format of text files. Defaults to "utf-8".
    filename_as_id (bool): Deprecated argument. No longer used. A warning will be logged if provided.
    required_exts (Optional[List[str]]): Whitelist of file extensions to process. Only files with these extensions will be read.
    file_extractor (Optional[Dict[str, Callable]]): Dictionary of custom file readers. Keys are filename patterns, values are reader callables.
    fs (Optional[AbstractFileSystem]): Custom file system to use. Defaults to the system's default file system.
    metadata_genf (Optional[Callable[[str], Dict]]): Metadata generation function that takes a file path and returns a metadata dictionary. 
                                                     Defaults to an internal implementation (_DefaultFileMetadataFunc).
    num_files_limit (Optional[int]): Maximum number of files to read. If exceeded, only the first N files are processed.
    return_trace (bool): Whether to return processing trace information. Defaults to False.
    metadatas (Optional[Dict]): Predefined global metadata dictionary to attach to all documents.
''')

add_chinese_doc('rag.dataReader.SimpleDirectoryReader', '''
模块化的文档目录读取器，继承自 ModuleBase，支持从文件系统读取多种格式的文档并转换为标准化的 DocNode 。

该类支持直接指定文件列表或输入目录（二者互斥）。内置了对常见格式（如 PDF、DOCX、PPTX、图片、CSV、Excel、音视频等）的支持，也允许用户注册自定义的文件读取器。

Args:
    input_dir (Optional[str]): 输入目录路径。与 input_files 互斥。目录必须存在。
    input_files (Optional[List]): 直接指定的文件列表。与 input_dir 互斥。文件必须存在于指定路径或 `config['data_path']` 下。
    exclude (Optional[List]): 需要排除的文件模式列表。
    exclude_hidden (bool): 是否排除隐藏文件。默认为 True。
    recursive (bool): 是否递归读取子目录。默认为 False。
    encoding (str): 文本文件的编码格式。默认为 "utf-8"。
    filename_as_id (bool): 已弃用参数，不再使用。如果提供会打印警告日志。
    required_exts (Optional[List[str]]): 需要处理的文件扩展名白名单。仅处理这些扩展名的文件。
    file_extractor (Optional[Dict[str, Callable]]): 自定义文件读取器字典。键为文件名模式，值为读取器函数。
    fs (Optional[AbstractFileSystem]): 自定义文件系统。默认为系统的默认文件系统。
    metadata_genf (Optional[Callable[[str], Dict]]): 元数据生成函数，接收文件路径返回元数据字典。默认为内部实现 (_DefaultFileMetadataFunc)。
    num_files_limit (Optional[int]): 最大读取文件数量限制。超过时仅处理前 N 个文件。
    return_trace (bool): 是否返回处理过程追踪信息。默认为 False。
    metadatas (Optional[Dict]): 预定义的全局元数据字典，将附加到所有文档上。
''')

add_example('rag.dataReader.SimpleDirectoryReader', '''
>>> import lazyllm
>>> from lazyllm.tools.dataReader import SimpleDirectoryReader
>>> reader = SimpleDirectoryReader(input_dir="yourpath/",recursive=True,exclude=["*.tmp"],required_exts=[".pdf", ".docx"])
>>> documents = reader.load_data()
''')

add_chinese_doc('rag.dataReader.SimpleDirectoryReader.load_file', '''\
使用指定的 Reader 将单个文件加载为 `DocNode` 列表。

该方法会根据文件名模式匹配合适的读取器（reader），并遵循以下优先级生成元数据：
`用户提供 > reader 自动生成 > metadata_genf 生成`。  
在配置允许的情况下支持回退到原始文本读取。

Args:
    input_file (Path): 要读取的文件路径。
    metadata_genf (Callable): 根据文件路径生成元数据的函数。
    file_extractor (Dict[str, Callable]): 文件扩展名模式与 reader 的映射表。
    encoding (str): 文件读取时使用的文本编码，默认为 "utf-8"。
    pathm (PurePath): 路径处理模块，支持本地或远程路径。
    fs (AbstractFileSystem): 可选文件系统对象，兼容 fsspec 抽象。
    metadata (Dict): 可选用户自定义元数据，优先于自动生成。

**Returns:**\n
- List[DocNode]: 从文件中提取的文档对象列表。
''')

add_english_doc('rag.dataReader.SimpleDirectoryReader.load_file', '''\
Load a single file into a list of `DocNode` objects using the appropriate reader.

This method selects the appropriate reader based on filename patterns and applies metadata with the following priority:
`user > reader > metadata_genf`.  
Optionally falls back to raw text decoding depending on config.

Args:
    input_file (Path): Path to the input file.
    metadata_genf (Callable): Function to generate metadata from file path.
    file_extractor (Dict[str, Callable]): Mapping of filename patterns to reader callables.
    encoding (str): Text encoding to use when reading files. Default is "utf-8".
    pathm (PurePath): Path handling module for local or remote paths.
    fs (AbstractFileSystem): Optional filesystem abstraction from fsspec.
    metadata (Dict): Optional user-defined metadata overriding auto-generated ones.

**Returns:**\n
- List[DocNode]: List of parsed documents extracted from the file.
''')

add_english_doc('rag.dataReader.FileReader', '''
File content reader whose main function is to convert various input file formats into concatenated plain text content.

Args:
    input_files (Optional[List]): Directly specified list of input files.
''')

add_chinese_doc('rag.dataReader.FileReader', '''
文件内容读取器，主要功能是将多种格式的输入文件转换为拼接后的纯文本内容。

Args:
    input_files (Optional[List]):直接指定的文件列表。
''')

add_example('rag.dataReader.FileReader', '''
>>> import lazyllm
>>> from lazyllm.tools.dataReader import FileReader
>>> reader = FileReader()
>>> content = reader("yourpath/") 
''')

add_chinese_doc('rag.readers.readerBase.LazyLLMReaderBase', '''
基础文档读取器类，提供文档加载的基本接口。继承自 ModuleBase，使用 LazyLLMRegisterMetaClass 作为元类。

Args:
    *args: 位置参数，保留给子类或父类使用。
    return_trace (bool): 是否返回处理过程的追踪信息，默认为 True。
    **kwargs: 关键字参数，保留给子类或父类使用。
''')

add_english_doc('rag.readers.readerBase.LazyLLMReaderBase', '''
Base document reader class that provides fundamental interfaces for document loading. Inherits from ModuleBase and uses LazyLLMRegisterMetaClass as metaclass.

Args:
    *args: Positional arguments, reserved for parent or subclass use.
    return_trace (bool): Whether to return processing trace information. Defaults to True.
    **kwargs: Keyword arguments, reserved for parent or subclass use.
''')

add_example('rag.readers.readerBase.LazyLLMReaderBase', '''
from lazyllm.tools.rag.readers.readerBase import LazyLLMReaderBase
from lazyllm.tools.rag.doc_node import DocNode
from typing import Iterable

class CustomReader(LazyLLMReaderBase):
    def _lazy_load_data(self, file_paths: list, **kwargs) -> Iterable[DocNode]:
        for file_path in file_paths:
            # Process each file and yield DocNode
            content = self._read_file(file_path)
            yield DocNode(
                text=content,
                metadata={"source": file_path}
            )

# Create reader instance
reader = CustomReader(return_trace=True)

# Load documents
documents = reader.forward(file_paths=["doc1.txt", "doc2.txt"])
''')


add_chinese_doc('rag.doc_node.QADocNode', '''\
问答文档节点类，用于存储问答对数据。

Args:
    query (str): 问题文本。
    answer (str): 答案文本。
    uid (str): 唯一标识符。
    group (str): 文档组名。
    embedding (Dict[str, List[float]]): 嵌入向量字典。
    parent (DocNode): 父节点引用。
    metadata (Dict[str, Any]): 节点级元数据。
    global_metadata (Dict[str, Any]): 文档级元数据。
    text (str): 节点内容，与query互斥。
''')

add_english_doc('rag.doc_node.QADocNode', '''\
Question-Answer document node class for storing QA pair data.

Args:
    query (str): The question text.
    answer (str): The answer text.
    uid (str): Unique identifier.
    group (str): Document group name.
    embedding (Dict[str, List[float]]): Dictionary of embedding vectors.
    parent (DocNode): Reference to the parent node.
    metadata (Dict[str, Any]): Node-level metadata.
    global_metadata (Dict[str, Any]): Document-level metadata.
    text (str): Node content, mutually exclusive with query.
''')

add_chinese_doc('rag.doc_node.QADocNode.get_text', '''\
获取节点的文本内容。

Args:
    metadata_mode (MetadataMode): 元数据模式，默认为MetadataMode.NONE。
        当设置为MetadataMode.LLM时，返回格式化的问答对。
        其他模式下返回基类的文本格式。

**Returns:**\n
- str: 格式化后的文本内容。
''')

add_english_doc('rag.doc_node.QADocNode.get_text', '''\
Get the text content of the node.

Args:
    metadata_mode (MetadataMode): Metadata mode, defaults to MetadataMode.NONE.
        When set to MetadataMode.LLM, returns formatted QA pair.
        For other modes, returns base class text format.

**Returns:**\n
- str: The formatted text content.
''')

# ---------------------------------------------------------------------------- #

# rag/transform.py

add_english_doc('SentenceSplitter', '''
Split sentences into chunks of a specified size. You can specify the size of the overlap between adjacent chunks.

Args:
    chunk_size (int): The size of the chunk after splitting.
    chunk_overlap (int): The length of the overlapping content between two adjacent chunks.
    num_workers (int): Controls the number of threads or processes used for parallel processing.
''')

add_chinese_doc('SentenceSplitter', '''
将句子拆分成指定大小的块。可以指定相邻块之间重合部分的大小。

Args:
    chunk_size (int): 拆分之后的块大小
    chunk_overlap (int): 相邻两个块之间重合的内容长度
    num_workers(int):控制并行处理的线程/进程数量
''')

add_example('SentenceSplitter', '''
>>> import lazyllm
>>> from lazyllm.tools import Document, SentenceSplitter
>>> m = lazyllm.OnlineEmbeddingModule(source="glm")
>>> documents = Document(dataset_path='your_doc_path', embed=m, manager=False)
>>> documents.create_node_group(name="sentences", transform=SentenceSplitter, chunk_size=1024, chunk_overlap=100)
''')

add_chinese_doc('SentenceSplitter.split_text', '''\
将输入文本按句子和块大小拆分为多个文本块。

Args:
    text (str): 待拆分的文本。
    metadata_size (int): 附加元数据占用的长度，用于调整有效文本块大小。

**Returns:**\n
- List[str]: 拆分后的文本块列表。
''')

add_english_doc('SentenceSplitter.split_text', '''\
Split the input text into multiple chunks based on sentence boundaries and chunk size.

Args:
    text (str): The text to be split.
    metadata_size (int): Length occupied by additional metadata, used to adjust effective chunk size.

**Returns:**\n
- List[str]: List of resulting text chunks.
''')

add_english_doc('LLMParser', '''
A text summarizer and keyword extractor that is responsible for analyzing the text input by the user and providing concise summaries or extracting relevant keywords based on the requested task.

Args:
    llm (TrainableModule): A trainable module.
    language (str): The language type, currently only supports Chinese (zh) and English (en).
    task_type (str): Currently supports two types of tasks: summary and keyword extraction.
    num_workers (int): Controls the number of threads or processes used for parallel processing.
''')

add_chinese_doc('LLMParser', '''
一个文本摘要和关键词提取器，负责分析用户输入的文本，并根据请求任务提供简洁的摘要或提取相关关键词。

Args:
    llm (TrainableModule): 可训练的模块
    language (str): 语言种类，目前只支持中文（zh）和英文（en）
    task_type (str): 目前支持两种任务：摘要（summary）和关键词抽取（keywords）。
    num_workers(int):控制并行处理的线程/进程数量。
''')

add_example('LLMParser', '''
>>> from lazyllm import TrainableModule
>>> from lazyllm.tools.rag import LLMParser
>>> llm = TrainableModule("internlm2-chat-7b")
>>> summary_parser = LLMParser(llm, language="en", task_type="summary")
''')

add_english_doc('LLMParser.transform', '''
Perform the set task on the specified document.

Args:
    node (DocNode): The document on which the extraction task needs to be performed.
''')

add_chinese_doc('LLMParser.transform', '''
在指定的文档上执行设定的任务。

Args:
    node (DocNode): 需要执行抽取任务的文档。
''')

add_example('LLMParser.transform', '''
>>> import lazyllm
>>> from lazyllm.tools import LLMParser
>>> llm = lazyllm.TrainableModule("internlm2-chat-7b").start()
>>> m = lazyllm.TrainableModule("bge-large-zh-v1.5").start()
>>> summary_parser = LLMParser(llm, language="en", task_type="summary")
>>> keywords_parser = LLMParser(llm, language="en", task_type="keywords")
>>> documents = lazyllm.Document(dataset_path="/path/to/your/data", embed=m, manager=False)
>>> rm = lazyllm.Retriever(documents, group_name='CoarseChunk', similarity='bm25', topk=6)
>>> doc_nodes = rm("test")
>>> summary_result = summary_parser.transform(doc_nodes[0])
>>> keywords_result = keywords_parser.transform(doc_nodes[0])
''')

add_english_doc('rag.transform.NodeTransform', '''
Processes document nodes in batch, supporting both single-threaded and multi-threaded modes.

Args:
    num_workers(int): Controls whether multi-threading is enabled (enabled when >0).
''')

add_chinese_doc('rag.transform.NodeTransform', '''
批量处理文档节点，支持单线程/多线程模式。

Args:
    num_workers(int)：控制是否启用多线程（>0 时启用）。
''')

add_example('rag.transform.NodeTransform', '''
>>> import lazyllm
>>> from lazyllm.tools import NodeTransform
>>> node_tran = NodeTransform(num_workers=num_workers)
>>> doc = lazyllm.Document(dataset_path="/path/to/your/data", embed=m, manager=False)
>>> nodes = node_tran.batch_forward(doc, "word_split")
''')

add_english_doc('rag.transform.NodeTransform.batch_forward', '''
Process documents in batch with node group transformation.

Args:
    documents (Union[DocNode, List[DocNode]]): Input node(s) to process.
    node_group (str): Target transformation group name.
    **kwargs: Additional transformation parameters.
''')

add_chinese_doc('rag.transform.NodeTransform.batch_forward', '''
批量处理文档节点并生成指定组的子节点。

Args:
    documents (Union[DocNode, List[DocNode]]): 待处理的输入节点（单个或列表）。
    node_group (str): 目标转换组名称。
    **kwargs: 额外转换参数。
''')

add_english_doc('rag.transform.NodeTransform.transform', '''
[Abstract] Core transformation logic to implement.

Args:
    document (DocNode): Input document node.
    **kwargs: Implementation-specific parameters.
''')

add_chinese_doc('rag.transform.NodeTransform.transform', '''
[抽象方法] 需要子类实现的核心转换逻辑。

Args:
    document (DocNode): 输入文档节点。
    **kwargs: 实现相关的参数。
''')

add_english_doc('rag.transform.NodeTransform.with_name', '''
Set transformer name with optional copying.

Args:
    name (Optional[str]): New name for the transformer.
    copy (bool): Whether to return a copy. Default True.
''')

add_chinese_doc('rag.transform.NodeTransform.with_name', '''
设置转换器名称）。

Args:
    name (Optional[str]): 转换器的新名称。
    copy (bool): 是否返回副本，默认为True。
''')

add_english_doc('rag.transform.TransformArgs', '''
A document transformation parameter container for centralized management of processing configurations.

Args:
    f (Union[str, Callable]): Transformation function or registered function name.Can be either a callable function or a string identifier for registered functions.
    trans_node (bool): Whether to transform node types.When True, modifies the document node structure during processing.
    num_workers (int):Controls parallel processing threads.Values >0.
    kwargs (Dict):Additional parameters passed to the transformation function.
    pattern (Union[str, Callable[[str], bool]]):File name/content matching pattern.
''')

add_chinese_doc('rag.transform.TransformArgs', '''
文档转换参数容器，用于统一管理文档处理中的各类配置参数。

Args:
    f(Union[str, Callable]):转换函数或注册的函数名。
    trans_node(bool):是否转换节点类型。
    num_workers(int)：控制是否启用多线程（>0 时启用）。
    kwargs(Dict):传递给转换函数的额外参数。
    pattern(Union[str, Callable[[str], bool]]):文件名/内容匹配模式。
''')

add_example('rag.transform.TransformArgs', '''
>>> from lazyllm.tools import TransformArgs
>>> args = TransformArgs(f=lambda text: text.lower(),num_workers=4,pattern=r'.*\.md$')
>>>config = {'f': 'parse_pdf','kwargs': {'engine': 'pdfminer'},'trans_node': True}
>>>args = TransformArgs.from_dict(config)
print(args['f'])
print(args.get('unknown'))
''')


add_english_doc('rag.similarity.register_similarity', '''
Similarity computation registration decorator, used for unified registration and management of different types of similarity computation methods.

Args:
    func (Callable): The name of the similarity computation function.
    mode (Literal['text', 'embedding']): 'text' indicates direct text matching, while 'embedding' indicates vector-based similarity computation.
    descend (bool): Controls whether multithreading is enabled (enabled when > 0).
    kwargs (Dict): Whether the results are sorted in descending order of similarity.
    batch (bool): Whether to process nodes in batch.
''')

add_chinese_doc('rag.similarity.register_similarity', '''
相似度计算注册装饰器，用于统一注册和管理不同类型的相似度计算方法。

Args:
    func(Callable):相似度计算函数名。
    mode(Literal['text', 'embedding']):text为文本直接匹配,embedding为向量相似度计算。
    descend(bool)：控制是否启用多线程（>0 时启用）。
    kwargs(Dict):结果是否按相似度降序排列。
    batch(bool):是否批量处理节点。
''')

# ---------------------------------------------------------------------------- #

# rag/doc_manager.py

add_chinese_doc('rag.DocManager', """
DocManager类管理文档列表及相关操作，并通过API提供文档上传、删除、分组等功能。

Args:
    dlm (DocListManager): 文档列表管理器，用于处理具体的文档操作。

""")

add_chinese_doc('rag.DocManager.document', """
提供默认文档页面的重定向接口。

**Returns:**\n
- RedirectResponse: 重定向到 `/docs` 页面。
""")

add_chinese_doc('rag.DocManager.list_kb_groups', """
列出所有文档分组的接口。

**Returns:**\n
- BaseResponse: 包含所有文档分组的数据。
""")

add_chinese_doc('rag.DocManager.upload_files', """
上传文件并更新其状态的接口。可以同时上传多个文件。

Args:
    files (List[UploadFile]): 上传的文件列表。
    override (bool): 是否覆盖已存在的文件。默认为False。
    metadatas (Optional[str]): 文件的元数据，JSON格式。
    user_path (Optional[str]): 用户自定义的文件上传路径。

**Returns:**\n
- BaseResponse: 上传结果和文件ID。
""")

add_chinese_doc('rag.DocManager.add_files', """
批量添加文件。

Args:
    files (List[UploadFile]): 上传的文件列表。
    group_name (str): 目标知识库分组名称，为空时不添加到分组。
    metadatas (Optional[str]): 文件的元数据，JSON格式。

**Returns:**\n
- BaseResponse:返回所有输入文件对应的唯一文件ID列表，包括新增和已存在的文件。若出现异常，则返回错误码和异常信息。
""")

add_chinese_doc('rag.DocManager.list_files', """
列出已上传文件的接口。

Args:
    limit (Optional[int]): 返回的文件数量限制。默认为None。
    details (bool): 是否返回详细信息。默认为True。
    alive (Optional[bool]): 如果为True，只返回未删除的文件。默认为None。

**Returns:**\n
- BaseResponse: 文件列表数据。
""")

add_chinese_doc('rag.DocManager.list_files_in_group', """
列出指定分组中文件的接口。

Args:
    group_name (Optional[str]): 文件分组名称。
    limit (Optional[int]): 返回的文件数量限制。默认为None。
    alive (Optional[bool]): 是否只返回未删除的文件。

**Returns:**\n
- BaseResponse: 分组文件列表。
""")

add_chinese_doc('rag.DocManager.add_files_to_group_by_id', """
通过文件ID将文件添加到指定分组的接口。

Args:
    request (FileGroupRequest): 包含文件ID和分组名称的请求。

**Returns:**\n
- BaseResponse: 操作结果。
""")

add_chinese_doc('rag.DocManager.add_files_to_group', """
将文件上传后直接添加到指定分组的接口。

Args:
    files (List[UploadFile]): 上传的文件列表。
    group_name (str): 要添加到的分组名称。
    override (bool): 是否覆盖已存在的文件。默认为False。
    metadatas (Optional[str]): 文件元数据，JSON格式。
    user_path (Optional[str]): 用户自定义的文件上传路径。

**Returns:**\n
- BaseResponse: 操作结果和文件ID。
""")

add_chinese_doc('rag.DocManager.delete_files', """
删除指定文件的接口。

Args:
    request (FileGroupRequest): 包含文件ID和分组名称的请求。

**Returns:**\n
- BaseResponse: 删除操作结果。
""")

add_chinese_doc('rag.DocManager.delete_files_from_group', """
删除指定分组中的文件的接口。

Args:
    request (FileGroupRequest): 包含文件ID列表和分组名称的请求参数。

**Returns:**\n
- BaseResponse: 删除操作结果。
""")

add_chinese_doc('rag.DocManager.add_metadata', """
为指定文档添加或更新元数据的接口。

Args:
    add_metadata_request (AddMetadataRequest): 包含文档ID列表和键值对元数据的请求。

**Returns:**\n
- BaseResponse: 操作结果信息。
""")

add_chinese_doc('rag.DocManager.delete_metadata_item', """
删除指定文档的元数据字段或字段值的接口。

Args:
    del_metadata_request (DeleteMetadataRequest): 包含文档ID列表、字段名和键值对删除条件的请求。

**Returns:**\n
- BaseResponse: 操作结果信息。
""")

add_chinese_doc('rag.DocManager.update_or_create_metadata_keys', """
更新或创建文档元数据字段的接口。

Args:
    update_metadata_request (UpdateMetadataRequest): 包含文档ID列表和需更新或新增的键值对元数据。

**Returns:**\n
- BaseResponse: 操作结果信息。
""")

add_chinese_doc('rag.DocManager.reset_metadata', """
重置指定文档的所有元数据字段。

Args:
    reset_metadata_request (ResetMetadataRequest): 包含文档ID列表和新的元数据字典。

**Returns:**\n
- BaseResponse: 操作结果信息。
""")

add_chinese_doc('rag.DocManager.query_metadata', """
查询指定文档的元数据。

Args:
    query_metadata_request (QueryMetadataRequest): 请求参数，包含文档ID和可选的字段名。

**Returns:**\n
- BaseResponse: 若指定了 key 且存在，返回对应字段值；否则返回整个 metadata；key 不存在时报错。
""")

add_english_doc('rag.DocManager', """
The `DocManager` class manages document lists and related operations, providing APIs for uploading, deleting, and grouping documents.

Args:
    dlm (DocListManager): Document list manager responsible for handling document-related operations.
""")

add_english_doc('rag.DocManager.document', """
An endpoint to redirect to the default documentation page.

**Returns:**\n
- RedirectResponse: Redirects to the `/docs` page.
""")

add_english_doc('rag.DocManager.list_kb_groups', """
An endpoint to list all document groups.

**Returns:**\n
- BaseResponse: Contains the data of all document groups.
""")

add_english_doc('rag.DocManager.upload_files', """
An endpoint to upload files and update their status. Multiple files can be uploaded at once.

Args:
    files (List[UploadFile]): List of files to upload.
    override (bool): Whether to overwrite existing files. Default is False.
    metadatas (Optional[str]): Metadata for the files in JSON format.
    user_path (Optional[str]): User-defined path for file uploads.

**Returns:**\n
- BaseResponse: Upload results and file IDs.
""")

add_english_doc('rag.DocManager.add_files', """
Batch add files.

Args:
    files (List[UploadFile]): List of uploaded files.
    group_name (str): Target knowledge base group name; if empty, files are not added to any group.
    metadatas (Optional[str]): Metadata of the files in JSON format.

**Returns:**\n
- BaseResponse: Returns a list of unique file IDs corresponding to all input files, including newly added and existing ones. In case of exceptions, returns error codes and exception information.
""")

add_english_doc('rag.DocManager.list_files', """
An endpoint to list uploaded files.

Args:
    limit (Optional[int]): Limit on the number of files returned. Default is None.
    details (bool): Whether to return detailed information. Default is True.
    alive (Optional[bool]): If True, only returns non-deleted files. Default is None.

**Returns:**\n
- BaseResponse: File list data.
""")

add_english_doc('rag.DocManager.list_files_in_group', """
An endpoint to list files in a specific group.

Args:
    group_name (Optional[str]): The name of the file group.
    limit (Optional[int]): Limit on the number of files returned. Default is None.
    alive (Optional[bool]): Whether to return only non-deleted files.

**Returns:**\n
- BaseResponse: List of files in the group.
""")

add_english_doc('rag.DocManager.add_files_to_group_by_id', """
An endpoint to add files to a specific group by file IDs.

Args:
    request (FileGroupRequest): Request containing file IDs and group name.

**Returns:**\n
- BaseResponse: Operation result.
""")

add_english_doc('rag.DocManager.add_files_to_group', """
An endpoint to upload files and directly add them to a specified group.

Args:
    files (List[UploadFile]): List of files to upload.
    group_name (str): Name of the group to add the files to.
    override (bool): Whether to overwrite existing files. Default is False.
    metadatas (Optional[str]): Metadata for the files in JSON format.
    user_path (Optional[str]): User-defined path for file uploads.

**Returns:**\n
- BaseResponse: Operation result and file IDs.
""")

add_english_doc('rag.DocManager.delete_files', """
An endpoint to delete specified files.

Args:
    request (FileGroupRequest): Request containing file IDs and group name.

**Returns:**\n
- BaseResponse: Deletion operation result.
""")

add_english_doc('rag.DocManager.delete_files_from_group', """
An endpoint to delete specified files in a group.

Args:
    request (FileGroupRequest): Request containing a list of file IDs and the group name.

**Returns:**\n
- BaseResponse: Deletion operation result.
""")

add_english_doc('rag.DocManager.add_metadata', """
An endpoint to add or update metadata for specified documents.

Args:
    add_metadata_request (AddMetadataRequest): Request containing list of document IDs and key-value metadata.

**Returns:**\n
- BaseResponse: Operation result information.
""")

add_english_doc('rag.DocManager.delete_metadata_item', """
An endpoint to delete metadata fields or field values from specified documents.

Args:
    del_metadata_request (DeleteMetadataRequest): Request containing list of document IDs, field names, and/or deletion rules.

**Returns:**\n
- BaseResponse: Deletion operation result.
""")

add_english_doc('rag.DocManager.update_or_create_metadata_keys', """
An endpoint to update or create metadata fields for specified documents.

Args:
    update_metadata_request (UpdateMetadataRequest): Request containing a list of document IDs and metadata key-value pairs to update or create.

**Returns:**\n
- BaseResponse: Deletion operation result.
""")

add_english_doc('rag.DocManager.reset_metadata', """
An endpoint to reset all metadata fields of specified documents.

Args:
    reset_metadata_request (ResetMetadataRequest): Request containing a list of document IDs and the new metadata dictionary to apply.

**Returns:**\n
- BaseResponse: Deletion operation result.
""")

add_english_doc('rag.DocManager.query_metadata', """
An endpoint to query metadata of a specific document.

Args:
    query_metadata_request (QueryMetadataRequest): Request containing the document ID and an optional metadata field name.

**Returns:**\n
- BaseResponse: Returns the field value if key is specified and exists; otherwise returns full metadata. If the key does not exist, returns an error.
""")

add_chinese_doc('rag.DocManager.reparse_files', '''\
重新解析指定的文件。

Args:
    file_ids (List[str]): 需要重新解析的文件ID列表。
    group_name (Optional[str]): 文件组名称，默认为None。

**Returns:**\n
- BaseResponse: 包含以下字段的响应对象：
    - code (int): 状态码，200表示成功。
    - msg (str): 错误信息（如果有）。
    - data: None。
''')

add_english_doc('rag.DocManager.reparse_files', '''\
Reparse specified files.

Args:
    file_ids (List[str]): List of file IDs to reparse.
    group_name (Optional[str]): Group name for the files, defaults to None.

**Returns:**\n
- BaseResponse: Response object containing:
    - code (int): Status code, 200 for success.
    - msg (str): Error message if any.
    - data: None.
''')

# ---------------------------------------------------------------------------- #

# rag/data_loaders.py

add_english_doc('rag.data_loaders.DirectoryReader', '''\
A directory reader class for loading and processing documents from file directories.

This class provides functionality to read documents from specified directories and convert them into document nodes. It supports both local and global file readers, and can handle different types of documents including images.

Args:
    input_files (Optional[List[str]]): A list of file paths to read. If None, files will be loaded when calling load_data method.
    local_readers (Optional[Dict]): A dictionary of local file readers specific to this instance. Keys are file patterns, values are reader functions.
    global_readers (Optional[Dict]): A dictionary of global file readers shared across all instances. Keys are file patterns, values are reader functions.
''')

add_chinese_doc('rag.data_loaders.DirectoryReader', '''\
用于从文件目录加载和处理文档的目录读取器类。

此类提供从指定目录读取文档并将其转换为文档节点的功能。它支持本地和全局文件读取器，并且可以处理不同类型的文档，包括图像。

Args:
    input_files (Optional[List[str]]): 要读取的文件路径列表。如果为None，文件将在调用load_data方法时加载。
    local_readers (Optional[Dict]): 特定于此实例的本地文件读取器字典。键是文件模式，值是读取器函数。
    global_readers (Optional[Dict]): 在所有实例间共享的全局文件读取器字典。键是文件模式，值是读取器函数。
''')

add_example('rag.data_loaders.DirectoryReader', '''\
>>> from lazyllm.tools.rag.data_loaders import DirectoryReader
>>> from lazyllm.tools.rag.readers import DocxReader, PDFReader
>>> local_readers = {
...     "**/*.docx": DocxReader,
...     "**/*.pdf": PDFReader
>>> }
>>> reader = DirectoryReader(
...     input_files=["path/to/documents"],
...     local_readers=local_readers,
...     global_readers={}
>>> )
>>> documents = reader.load_data()
>>> print(f"加载了 {len(documents)} 个文档")
''')

add_english_doc('rag.data_loaders.DirectoryReader.load_data', '''\
Load and process documents from the specified input files.

This method reads documents from the input files using the configured file readers (both local and global), processes them into document nodes, and optionally separates image nodes from text nodes.

Args:
    input_files (Optional[List[str]]): A list of file paths to read. If None, uses the files specified during initialization.
    metadatas (Optional[Dict]): Additional metadata to associate with the loaded documents.
    split_image_nodes (bool): Whether to separate image nodes from text nodes. If True, returns a tuple of (text_nodes, image_nodes). If False, returns all nodes together.

**Returns:**\n
- Union[List[DocNode], Tuple[List[DocNode], List[ImageDocNode]]]: If split_image_nodes is False, returns a list of all document nodes. If True, returns a tuple containing text nodes and image nodes separately.
''')

add_chinese_doc('rag.data_loaders.DirectoryReader.load_data', '''\
从指定的输入文件加载和处理文档。

此方法使用配置的文件读取器（本地和全局）从输入文件读取文档，将它们处理成文档节点，并可选地将图像节点与文本节点分离。

Args:
    input_files (Optional[List[str]]): 要读取的文件路径列表。如果为None，使用初始化时指定的文件。
    metadatas (Optional[Dict]): 与加载文档关联的额外元数据。
    split_image_nodes (bool): 是否将图像节点与文本节点分离。如果为True，返回(text_nodes, image_nodes)的元组。如果为False，一起返回所有节点。

**Returns:**\n
- Union[List[DocNode], Tuple[List[DocNode], List[ImageDocNode]]]: 如果split_image_nodes为False，返回所有文档节点的列表。如果为True，返回包含文本节点和图像节点的元组。
''')

# ---------------------------------------------------------------------------- #

# rag/utils.py
add_chinese_doc('rag.utils.DocListManager', """\
抽象基类，用于管理文档列表和监控文档目录变化。

Args:
    path:要监控的文档目录路径。
    name:管理器名称。
    enable_path_monitoring:启用路径监控。

""")

add_chinese_doc('rag.utils.DocListManager.init_tables', """\
确保数据库表默认分组存在。
""")

add_chinese_doc('rag.utils.DocListManager.delete_files', """\
将与文件关联的知识库条目设为删除中，并由各知识库进行异步删除解析结果及关联记录。

Args:
    file_ids (list of str): 要删除的文件ID列表
""")

add_chinese_doc('rag.utils.DocListManager.table_inited', """\
检查数据库中的 `documents` 表是否已初始化。此方法在访问数据库时确保线程安全。
判断数据库中是否存在 `documents` 表。

**Returns:**\n
- bool: 如果 `documents` 表存在，返回 `True`；否则返回 `False`。

说明:
    - 使用线程安全锁 (`self._db_lock`) 确保对数据库的安全访问。
    - 通过 `self._db_path` 连接 SQLite 数据库，并使用 `check_same_thread` 配置选项。
    - 执行 SQL 查询：`SELECT name FROM sqlite_master WHERE type='table' AND name='documents'` 来检查表是否存在。
""")

add_chinese_doc('rag.utils.DocListManager.validate_paths', '''\
验证一组文件路径，以确保它们可以被正常处理。
此方法检查提供的路径是否是新的、已处理的或当前正在处理的，并确保处理文档时不会发生冲突。

Args:
    paths (List[str]): 要验证的文件路径列表。

**Returns:**\n
- Tuple[bool, str, List[bool]]: 返回一个元组，包括：
    - `bool`: 如果所有路径有效，则返回 `True`；否则返回 `False`。
    - `str`: 表示成功或失败原因的消息。
    - `List[bool]`: 一个布尔值列表，每个元素对应一个路径是否为新路径（`True` 表示新路径，`False` 表示已存在）。

说明:
    - 如果任何文档仍在处理中或需要重新解析，该方法会返回 `False`，并附带相应的错误消息。
    - 方法通过数据库会话和线程安全锁 (`self._db_lock`) 检索文档状态信息。
    - 不安全状态包括 `working` 和 `waiting`。

''')

add_chinese_doc('rag.utils.DocListManager.update_need_reparsing', '''\
更新 `KBGroupDocuments` 表中某个文档的 `need_reparse` 状态。
此方法设置指定文档的 `need_reparse` 标志，并可选限定到特定分组。

Args:
    doc_id (str): 要更新的文档ID。
    need_reparse (bool): `need_reparse` 标志的新值。

说明:
    - 使用线程安全锁 (`self._db_lock`) 确保数据库访问安全。
    - 方法会立刻将更改提交到数据库。
''')

add_chinese_doc('rag.utils.DocListManager.list_files', """\
从 `documents` 表中列出文件，并支持过滤、限制返回结果以及返回详细信息。
此方法根据指定的条件，从数据库中检索文件ID或详细文件信息。

Args:
    limit (Optional[int]): 返回的最大文件数量。如果为 `None`，则返回所有匹配的文件。
    details (bool): 是否返回详细的文件信息（`True`）或仅返回文件ID（`False`）。
    status (Union[str, List[str]]): 要包含的状态或状态列表，默认为所有状态。
    exclude_status (Optional[Union[str, List[str]]]): 要排除的状态或状态列表，默认为 `None`。

**Returns:**\n
- List: 如果 `details=False`，则返回文件ID列表；如果 `details=True`，则返回详细文件行的列表。

说明:
    - 该方法根据 `status` 和 `exclude_status` 条件动态构造查询。
    - 使用线程安全锁 (`self._db_lock`) 确保数据库访问安全。
    - 如果指定了 `limit`，查询会附加 `LIMIT` 子句。
""")

add_chinese_doc('rag.utils.DocListManager.get_docs', '''\
从数据库中检索类型为 `KBDocument` 的文档对象，基于提供的文档 ID 列表。

Args:
    doc_ids (List[str]): 要获取的文档 ID 列表。

**Returns:**\n
- List[KBDocument]: 与提供的文档 ID 对应的 `KBDocument` 对象列表。如果没有找到文档，将返回空列表。

说明:
    - 使用线程安全锁 (`self._db_lock`) 确保数据库访问的安全性。
    - 查询使用 SQL 的 `IN` 子句，通过 `doc_id` 字段进行过滤。
    - 如果 `doc_ids` 为空，函数将直接返回空列表，而不会查询数据库。
''')

add_chinese_doc('rag.utils.DocListManager.set_docs_new_meta', """\
批量更新文档的元数据。

Args:
    doc_meta (Dict[str, dict]): 文档ID到新元数据的映射字典。

""")

add_chinese_doc('rag.utils.DocListManager.fetch_docs_changed_meta', '''\
获取指定组中元数据已更改的文档，并将其 `new_meta` 字段重置为 `None`。
此方法检索元数据已更改（即 `new_meta` 不为 `None`）的所有文档，基于提供的组名。检索后，会将这些文档的 `new_meta` 字段重置为 `None`。

Args:
    group (str): 用于过滤文档的组名。

**Returns:**\n
- List[DocMetaChangedRow]: 包含文档 `doc_id` 和 `new_meta` 字段的行列表，表示元数据已更改的文档。

说明:
    - 使用线程安全锁 (`self._db_lock`) 确保数据库访问安全。
    - 方法通过 SQL `JOIN` 操作连接 `KBDocument` 和 `KBGroupDocuments` 表以检索相关行。
    - 在获取数据后，将受影响行的 `new_meta` 字段更新为 `None`，并将更改提交到数据库。
''')

add_chinese_doc('rag.utils.DocListManager.add_kb_group', """\
添加一个新的知识库分组。

Args:
    name (str): 要添加的分组名称。
""")

add_chinese_doc('rag.utils.DocListManager.list_kb_group_files', '''\
列出指定知识库组中的文件。

Args:
    group (str): 用于过滤文件的 KB 组名。默认为 `None`。
    limit (Optional[int]): 返回的最大文件数量。如果为 `None`，则返回所有匹配的文件。
    details (bool): 返回详细的文件信息或仅返回文件 ID 和路径。
    status (Union[str, List[str]]): 包含在结果中的 KB 组状态或状态列表。默认为所有状态。
    exclude_status (Optional[Union[str, List[str]]): 从结果中排除的 KB 组状态或状态列表。默认为 `None`。
    upload_status (Union[str, List[str]]): 包含在结果中的文档上传状态或状态列表。默认为所有状态。
    exclude_upload_status (Optional[Union[str, List[str]]): 从结果中排除的文档上传状态或状态列表。默认为 `None`。
    need_reparse (Optional[bool]): 过滤需要重新解析的文件或不需要重新解析的文件。默认为 `None`。

**Returns:**\n
- List: 如果 `details=False`，返回包含 `(doc_id, path)` 的元组列表。
          如果 `details=True`，返回包含附加元数据的详细行列表。

说明:
    - 方法根据提供的过滤条件动态构建 SQL 查询。
    - 使用线程安全锁 (`self._db_lock`) 确保多线程环境下的数据库访问安全。
    - 如果 `status` 或 `upload_status` 参数为列表，则会使用 SQL 的 `IN` 子句进行处理。
''')

add_chinese_doc('rag.utils.DocListManager.list_all_kb_group', """\
列出所有知识库分组的名称。

**Returns:**\n
- list: 知识库分组名称列表。
""")

add_chinese_doc('rag.utils.DocListManager.add_files', '''\
批量向文档列表中添加文件，可选附加元数据、状态，并支持分批处理。
此方法将文件列表添加到数据库中，并为每个文件设置可选的元数据和初始状态。文件会以批量方式处理以提高效率。在文件添加完成后，它们会自动关联到默认的知识库 (KB) 组。

Args:
    files (List[str]): 添加的文件路径列表。
    metadatas (Optional[List[Dict[str, Any]]]): 与文件对应的元数据字典列表。默认为 `None`。
    status (Optional[str]): 添加文件的初始状态。默认为 `Status.waiting`。
    batch_size (int): 每批处理的文件数量。默认为 64。

**Returns:**\n
- List[DocPartRow]: 包含已添加文件及其相关信息的 `DocPartRow` 对象列表。

说明:
    - 方法首先通过辅助函数 `_add_doc_records` 创建文档记录。
    - 文件添加后，会自动关联到默认的知识库组 (`DocListManager.DEFAULT_GROUP_NAME`)。
    - 批量处理确保在添加大量文件时具有良好的可扩展性。
''')

add_chinese_doc('rag.utils.DocListManager.delete_unreferenced_doc', '''\
删除数据库中标记为 "删除中" 且不再被引用的文档。
此方法从数据库中删除满足以下条件的文档：
    1. 文档状态为 `DocListManager.Status.deleting`。
    2. 文档的引用计数 (`count`) 为 0。
''')

add_chinese_doc('rag.utils.DocListManager.get_docs_need_reparse', '''\
获取需要重新解析 (`need_reparse=True`)的指定组中的文档。
此方法检索标记为需要重新解析 (`need_reparse=True`) 的文档，基于提供的组名。仅包含状态为 `success` 或 `failed` 的文档。

Args:
    group (str): 用于过滤文档的组名。

**Returns:**\n
- List[KBDocument]: 需要重新解析的 `KBDocument` 对象列表。

说明:
    - 使用线程安全锁 (`self._db_lock`) 确保多线程环境下的数据库访问安全。
    - 查询通过 SQL `JOIN` 操作连接 `KBDocument` 和 `KBGroupDocuments` 表，并基于组名和重新解析状态进行过滤。
    - 仅状态为 `success` 或 `failed` 且 `need_reparse=True` 的文档会被检索出来。
''')

add_chinese_doc('rag.utils.DocListManager.get_existing_paths_by_pattern', '''\
根据给定的模式，检索符合条件的文档路径。
此方法从数据库中获取所有符合提供的 SQL `LIKE` 模式的文档路径。

Args:
    pattern (str): 用于过滤文档路径的 SQL `LIKE` 模式。例如，`%example%` 匹配包含单词 "example" 的路径。

**Returns:**\n
- List[str]: 符合给定模式的文档路径列表。如果没有匹配的路径，则返回空列表。

说明:
    - 使用线程安全锁 (`self._db_lock`) 确保多线程环境下的数据库访问安全。
    - SQL 查询中的 `LIKE` 操作符用于对文档路径进行模式匹配。
''')

add_chinese_doc('rag.utils.DocListManager.update_file_message', """\
更新指定文件的消息。

Args:
    fileid (str): 文件ID。
    **kw: 需要更新的其他键值对。
""")

add_chinese_doc('rag.utils.DocListManager.update_file_status', """\
更新指定文件的状态。

Args:
    file_ids (list of str): 更新状态的文件ID列表。
    status (str): 目标状态。
    cond_status_list(Union[None, List[str]]):限制只更新处于这些状态的文档
""")

add_chinese_doc('rag.utils.DocListManager.add_files_to_kb_group', """\
将文件添加到指定的知识库分组中。

Args:
    file_ids (list of str): 要添加的文件ID列表。
    group (str): 要添加的分组名称。
""")

add_chinese_doc('rag.utils.DocListManager.delete_files_from_kb_group', """\
从指定的知识库分组中删除文件。

Args:
    file_ids (list of str): 要删除的文件ID列表。
    group (str): 分组名称。
""")

add_chinese_doc('rag.utils.DocListManager.get_file_status', """\
获取指定文件的状态。

Args:
    fileid (str): 文件ID。

**Returns:**\n
- tr: 文件的当前状态。
""")

add_chinese_doc('rag.utils.DocListManager.update_kb_group', """\
更新指定知识库分组中的内容。

Args:
    cond_file_ids (list of str, optional): 过滤使用的文件ID列表，默认为None。
    cond_group (str, optional): 过滤使用的知识库分组名称，默认为None。
    cond_status_list (list of str, optional): 过滤使用的状态列表，默认为None。
    new_status (str, optional): 新状态, 默认为None。
    new_need_reparse (bool, optinoal): 新的是否需重解析标志。

**Returns:**\n
- list: 得到更新的列表list of (doc_id, group_name)
""")

add_chinese_doc('rag.utils.DocListManager.release', """\
释放当前管理器的资源。

""")

add_chinese_doc('rag.utils.DocListManager.enable_path_monitoring', '''\
启用或禁用文档管理器的路径监控功能。
此方法用于启用或禁用文档管理器的路径监控功能。当启用时，会启动一个监控线程处理与路径相关的操作；当禁用时，会停止该线程并等待它终止。

Args:
    val (bool): 启用或禁用路径监控。

说明:
    - 如果 `val` 为 `True`，路径监控功能会通过将 `_monitor_continue` 设置为 `True` 并启动 `_monitor_thread` 来启用。
    - 如果 `val` 为 `False`，路径监控功能会通过将 `_monitor_continue` 设置为 `False` 并等待 `_monitor_thread` 终止来禁用。
    - 方法在管理监控线程时确保线程操作是安全的。
''')

add_english_doc('rag.utils.DocListManager', """\
Abstract base class for managing document lists and monitoring changes in a document directory.

Args:
    path: Path of the document directory to monitor.
    name: Name of the manager.
    enable_path_monitoring: Whether to enable path monitoring.
""")

add_english_doc('rag.utils.DocListManager.init_tables', """\
Ensure that the default group exists in the database tables.
""")

add_english_doc('rag.utils.DocListManager.delete_files', """\
Set the knowledge base entries associated with the document to "deleting," and have each knowledge base asynchronously delete parsed results and associated records.

Args:
    file_ids (list of str): List of file IDs to delete.
""")

add_english_doc('rag.utils.DocListManager.table_inited', """\
Checks if the database table `documents` is initialized. This method ensures thread-safety when accessing the database.
Determines whether the `documents` table exists in the database.

**Returns:**\n
- bool: `True` if the `documents` table exists, `False` otherwise.

Notes:
    - Uses a thread-safe lock (`self._db_lock`) to ensure safe access to the database.
    - Establishes a connection to the SQLite database at `self._db_path` with the `check_same_thread` option.
    - Executes the SQL query: `SELECT name FROM sqlite_master WHERE type='table' AND name='documents'` to check for the table.
""")

add_english_doc('rag.utils.DocListManager.validate_paths', '''\
Validates a list of file paths to ensure they are ready for processing.
This method checks whether the provided paths are new, already processed, or currently being processed. It ensures there are no conflicts in processing the documents.

Args:
    paths (List[str]): A list of file paths to validate.

**Returns:**\n
- Tuple[bool, str, List[bool]]: A tuple containing:
        - `bool`: `True` if all paths are valid, `False` otherwise.
        - `str`: A message indicating success or the reason for failure.
        - `List[bool]`: A list where each element corresponds to whether a path is new (`True`) or already exists (`False`).
Notes:
    - If any document is still being processed or needs reparsing, the method returns `False` with an appropriate error message.
    - The method uses a database session and thread-safe lock (`self._db_lock`) to retrieve document status information.
    - Unsafe statuses include `working` and `waiting`.

''')


add_english_doc('rag.utils.DocListManager.update_need_reparsing', '''\
Updates the `need_reparse` status of a document in the `KBGroupDocuments` table.
This method sets the `need_reparse` flag for a specific document, optionally scoped to a given group.

Args:
    doc_id (str): The ID of the document to update.
    need_reparse (bool): The new value for the `need_reparse` flag.

Notes:
    - Uses a thread-safe lock (`self._db_lock`) to ensure safe database access.
    - The method commits the change to the database immediately.
''')

add_english_doc('rag.utils.DocListManager.list_files', """\
Lists files from the `documents` table with optional filtering, limiting, and returning details.
This method retrieves file IDs or detailed file information from the database, based on the specified filtering conditions.

Args:
    limit (Optional[int]): Maximum number of files to return. If `None`, all matching files will be returned.
    details (bool): Whether to return detailed file information (`True`) or just file IDs (`False`).
    status (Union[str, List[str]]): The status or list of statuses to include in the results. Defaults to all statuses.
    exclude_status (Optional[Union[str, List[str]]]): The status or list of statuses to exclude from the results. Defaults to `None`.

**Returns:**\n
- List: A list of file IDs if `details=False`, or a list of detailed file rows if `details=True`.

Notes:
    - The method constructs a query dynamically based on the provided `status` and `exclude_status` conditions.
    - A thread-safe lock (`self._db_lock`) ensures safe database access.
    - The `LIMIT` clause is applied if `limit` is specified.
""")

add_english_doc('rag.utils.DocListManager.get_docs', '''\
This method retrieves document objects of type `KBDocument` from the database for the provided list of document IDs.

Args:
    doc_ids (List[str]): A list of document IDs to fetch.

**Returns:**\n
- List[KBDocument]: A list of `KBDocument` objects corresponding to the provided document IDs. If no documents are found, an empty list is returned.

Notes:
    - The method uses a thread-safe lock (`self._db_lock`) to ensure safe database access.
    - It performs a SQL join between `KBDocument` and `KBGroupDocuments` to retrieve the relevant rows.
    - After fetching, it updates the `new_meta` field of the affected rows to `None` and commits the changes to the database.
''')

add_english_doc('rag.utils.DocListManager.set_docs_new_meta', """\
Batch update metadata for documents.

Args:
    doc_meta (Dict[str, dict]): A dictionary mapping document IDs to their new metadata.
""")

add_english_doc('rag.utils.DocListManager.fetch_docs_changed_meta', '''\
List files in a specific knowledge base (KB) group with optional filters, limiting, and details.
This method retrieves files from the `kb_group_documents` table, optionally filtering by group, document status, upload status, and whether reparsing is needed.

Args:
    group (str): The name of the group to filter documents by.

**Returns:**\n
- List[DocMetaChangedRow]: A list of rows, where each row contains the `doc_id` and the `new_meta` field of documents with changed metadata.

Notes:
    - This method constructs a SQL query dynamically based on the provided filters.
    - Uses a thread-safe lock (`self._db_lock`) to ensure safe database access.
    - If `status` or `upload_status` are provided as lists, they are processed with SQL `IN` clauses.
''')

add_english_doc('rag.DocListManager.list_all_kb_group', """\
Lists all the knowledge base group names.

**Returns:**\n
- list: List of knowledge base group names.
""")

add_english_doc('rag.DocListManager.add_kb_group', """\
Adds a new knowledge base group.

Args:
    name (str): Name of the group to add.
""")

add_english_doc('rag.utils.DocListManager.list_kb_group_files', '''\
List files in a specific knowledge base group .

Args:
    group (str): The name of the KB group to filter files by. Defaults to `None` .
    limit (Optional[int]): Maximum number of files to return. If `None`, returns all matching files.
    details (bool): Whether to return detailed file information or only file IDs and paths.
    status (Union[str, List[str]]): The KB group status or list of statuses to include in the results. Defaults to all statuses.
    exclude_status (Optional[Union[str, List[str]]): The KB group status or list of statuses to exclude from the results. Defaults to `None`.
    upload_status (Union[str, List[str]]): The document upload status or list of statuses to include in the results. Defaults to all statuses.
    exclude_upload_status (Optional[Union[str, List[str]]): The document upload status or list of statuses to exclude from the results. Defaults to `None`.
    need_reparse (Optional[bool]): Whether to filter files that need reparsing or not . Defaults to `None` .

**Returns:**\n
- List: If `details=False`, returns a list of tuples containing `(doc_id, path)`. 
          If `details=True`, returns a list of detailed rows with additional metadata.
Notes:
    - The method first creates document records using the `_add_doc_records` helper function.
    - After the files are added, they are automatically linked to the default KB group (`DocListManager.DEFAULT_GROUP_NAME`).
    - Batch processing ensures scalability when adding a large number of files.
''')

add_english_doc('rag.utils.DocListManager.add_files', '''\
Add multiple files to the document list with optional metadata, status, and batch processing.
This method adds a list of files to the database and sets optional metadata and initial status for each file. The files are processed in batches for efficiency. After the files are added, they are automatically associated with the default knowledge base (KB) group.

Args:
    files (List[str]): A list of file paths to add to the database.
    metadatas (Optional[List[Dict[str, Any]]]): A list of metadata dictionaries corresponding to the files. If `None`, no metadata will be associated. Defaults to `None`.
    status (Optional[str]): The initial status for the added files. Defaults to `Status.waiting`.
    batch_size (int): The number of files to process in each batch. Defaults to 64.

**Returns:**\n
- List[DocPartRow]: A list of `DocPartRow` objects representing the added files and their associated information.

Notes:
- The method first creates document records using the helper function _add_doc_records.
- After the files are added, they are automatically linked to the default knowledge base group (DocListManager.DEFAULT_GROUP_NAME).
- Batch processing ensures good scalability when adding a large number of files.


''')

add_english_doc('rag.utils.DocListManager.delete_unreferenced_doc', '''\
Delete documents marked as "deleting" and no longer referenced in the database.
This method removes documents from the database that meet the following conditions:
    1. Their status is set to `DocListManager.Status.deleting`.
    2. Their reference count (`count`) is 0.
''')

add_english_doc('rag.utils.DocListManager.get_docs_need_reparse', '''\
Retrieve documents that require reparsing for a specific group.
This method fetches documents that are marked as needing reparsing (`need_reparse=True`) for the given group. Only documents with a status of `success` or `failed` are included in the results.

Args:
    group (str): The name of the group to filter documents by.

**Returns:**\n
- List[KBDocument]: A list of `KBDocument` objects that need reparsing.

Notes:
    - The method uses a thread-safe lock (`self._db_lock`) to ensure safe database access.
    - The query performs a SQL `JOIN` between `KBDocument` and `KBGroupDocuments` to filter by group and reparse status.
    - Documents with `need_reparse=True` and a status of `success` or `failed` are considered for reparsing.
''')

add_english_doc('rag.utils.DocListManager.get_existing_paths_by_pattern', '''\
Retrieve existing document paths that match a given pattern.
This method fetches all document paths from the database that match the provided SQL `LIKE` pattern.

Args:
    pattern (str): The SQL `LIKE` pattern to filter document paths. For example, `%example%` matches paths containing the word "example".

**Returns:**\n
- List[str]: A list of document paths that match the given pattern. If no paths match, an empty list is returned.

Notes:
    - The method uses a thread-safe lock (`self._db_lock`) to ensure safe database access.
    - The `LIKE` operator in the SQL query is used to perform pattern matching on document paths.
''')

add_english_doc('rag.DocListManager.update_file_message', """\
Updates the message for a specified file.

Args:
    fileid (str): File ID.
    **kw: Additional key-value pairs to update.
""")

add_english_doc('rag.DocListManager.update_file_status', """\
Update the status of specified files.

Args:
    file_ids (list of str): List of file IDs whose status needs to be updated.
    status (str): Target status to set.
    cond_status_list (Union[None, List[str]]): Optional. Only update files currently in these statuses.
""")

add_english_doc('rag.DocListManager.add_files_to_kb_group', """\
Adds files to the specified knowledge base group.

Args:
    file_ids (list of str): List of file IDs to add.
    group (str): Name of the group to add the files to.
""")

add_english_doc('rag.DocListManager.delete_files_from_kb_group', """\
Deletes files from the specified knowledge base group.

Args:
    file_ids (list of str): List of file IDs to delete.
    group (str): Name of the group.
""")

add_english_doc('rag.DocListManager.get_file_status', """\
Retrieves the status of a specified file.

Args:
    fileid (str): File ID.

**Returns:**\n
- str: The current status of the file.
""")

add_english_doc('rag.DocListManager.update_kb_group', """\
Updates the record of kb_group_document.

Args:
    cond_file_ids (list of str, optional): a list of file IDs to filter by, default None.
    cond_group (str, optional): a kb_group name to filter by, default None.
    cond_status_list (list of str, optional): a list of statuses to filter by, default None.
    new_status (str, optional): the new status to update to, default None
    new_need_reparse (bool, optinoal): the new need_reparse flag to update to, default None

**Returns:**\n
- list: updated records, list of (doc_id, group_name)
""")

add_english_doc('rag.DocListManager.release', """\
Releases the resources of the current manager.
""")

add_english_doc('rag.utils.DocListManager.enable_path_monitoring', '''\
Enable or disable path monitoring for the document manager.
This method enables or disables the path monitoring functionality in the document manager. When enabled, a monitoring thread starts to handle path-related operations. When disabled, the thread stops and joins (waits for it to terminate).

Args:
    val (bool): Whether to enable or disable path monitoring.

Notes:
    - If `val` is `True`, path monitoring is enabled by setting `_monitor_continue` to `True` and starting the `_monitor_thread`.
    - If `val` is `False`, path monitoring is disabled by setting `_monitor_continue` to `False` and joining the `_monitor_thread` if it is running.
    - This method ensures thread-safe operation when managing the monitoring thread.
''')

add_example('rag.utils.DocListManager', '''
>>> import lazyllm
>>> from lazyllm.rag.utils import DocListManager
>>> manager = DocListManager(path='your_file_path/', name="test_manager", enable_path_monitoring=False)
>>> added_docs = manager.add_files([test_file_list])
>>> manager.enable_path_monitoring(True)
>>> deleted = manager.delete_files([delete_file_list])
''')

add_chinese_doc('rag.utils.SqliteDocListManager', '''\
基于 SQLite 的文档管理器，用于本地文件的持久化存储、状态管理与元信息追踪。

该类继承自 DocListManager，利用 SQLite 数据库存储文档记录。适用于管理具有唯一标识符的本地文档资源，并提供便捷的插入、查询、更新与状态过滤接口，支持可选的路径监控功能。

Args:
    path (str): 数据库存储路径。
    name (str): 数据库文件名（不包含路径）。
    enable_path_monitoring (bool): 是否启用对文件路径的变动监控，默认为 True。
''')

add_english_doc('rag.utils.SqliteDocListManager', '''\
SQLite-based document manager for persistent local file storage, status tracking, and metadata management.

This class inherits from DocListManager and uses a SQLite backend to store document records. It is suitable for managing locally identified documents with support for inserting, querying, updating, and filtering based on status. Optional file path monitoring is also supported.

Args:
    path (str): Directory path to store the database.
    name (str): Name of the SQLite database file (without path).
    enable_path_monitoring (bool): Whether to enable path monitoring. Defaults to True.
''')

add_example('rag.utils.SqliteDocListManager', '''\
>>> from lazyllm.tools.rag.utils import SqliteDocListManager
>>> manager = SqliteDocListManager(path="./data", name="docs.sqlite")
>>> manager.insert({"uid": "doc_001", "name": "example.txt", "status": "ready"})
>>> print(manager.get("doc_001"))
>>> files = manager.list_files(limit=5, details=True)
>>> print(files)
''')

add_chinese_doc('rag.utils.SqliteDocListManager.table_inited', '''\
检查数据库中是否已存在名为 "documents" 的表。

该方法通过查询 sqlite_master 元信息表，判断数据表是否已初始化。

**Returns:**\n
- bool: 如果 "documents" 表存在，返回 True；否则返回 False。
''')

add_english_doc('rag.utils.SqliteDocListManager.table_inited', '''\
Checks whether the "documents" table has been initialized in the database.

The method queries the sqlite_master metadata table to verify if the "documents" table exists.

**Returns:**\n
- bool: True if the "documents" table exists, False otherwise.
''')

add_chinese_doc('rag.utils.SqliteDocListManager.get_status_cond_and_params', '''\
生成用于文档状态筛选的 SQL 条件语句及其参数列表。

根据传入的包含状态和排除状态，构造 WHERE 子句中使用的 SQL 表达式。支持字段名前缀，用于联表查询等场景。

Args:
    status (str 或 list of str): 要包含的文档状态。若为 "all"，不添加包含条件。
    exclude_status (str 或 list of str, optional): 要排除的文档状态。不能为 "all"。
    prefix (str, optional): 字段名前缀（如联表查询中的别名），将应用于字段名。

**Returns:**\n
- Tuple[str, list]: 包含 SQL 条件语句和对应参数的元组。
''')


add_english_doc('rag.utils.SqliteDocListManager.get_status_cond_and_params', '''\
Generates SQL condition expressions and parameter values for filtering documents by status.

Builds WHERE clause components using the given inclusion and exclusion statuses. Supports field name prefixing for use in joined queries.

Args:
    status (str or list of str): Document status(es) to include. If set to "all", no inclusion condition will be applied.
    exclude_status (str or list of str, optional): Status(es) to exclude. Must not be "all".
    prefix (str, optional): Optional field prefix (e.g., table alias) to prepend to the status field.

**Returns:**\n
- Tuple[str, list]: A tuple containing the SQL condition string and its corresponding parameter values.
''')

add_chinese_doc('rag.utils.SqliteDocListManager.validate_paths', '''\
验证输入路径所对应的文档是否可以安全添加到数据库。

该方法会检查每个路径是否对应已有文档，若已存在，需判断其状态是否允许重解析。
若文档正在解析或等待解析，或上次重解析未完成，则视为不可用。

Args:
    paths (List[str]): 文件路径列表。

**Returns:**\n
- Tuple[bool, str, List[bool]]: 
    - bool: 是否所有路径都验证通过。
    - str: 成功或失败的描述信息。
    - List[bool]: 与输入路径一一对应的布尔列表，表示该路径是否为新文档（True 为新文档，False 为已存在）。
        若验证失败，返回值为 None。
''')

add_english_doc('rag.utils.SqliteDocListManager.validate_paths', '''\
Validates whether the documents corresponding to the given paths can be safely added to the database.

The method checks if the document already exists. If it exists, it verifies whether the document is currently
being parsed, waiting to be parsed, or was not successfully re-parsed last time.

Args:
    paths (List[str]): A list of file paths to validate.

**Returns:**\n
- Tuple[bool, str, List[bool]]: 
    - bool: Whether all paths passed validation.
    - str: Description message of the validation result.
    - List[bool]: A boolean list corresponding to input paths, indicating whether each path is new (True) or already exists (False).
      If validation fails, this value is None.
''')

add_chinese_doc('rag.utils.SqliteDocListManager.update_need_reparsing', '''\
更新指定文档的重解析标志位。

该方法用于设置某个文档是否需要重新解析。可以选择性地指定知识库分组进行精确匹配。

Args:
    doc_id (str): 文档的唯一标识符。
    need_reparse (bool): 是否需要重新解析文档。
    group_name (Optional[str]): 可选，所属的知识库分组名称。如果提供，将仅更新指定分组中的文档。
''')

add_english_doc('rag.utils.SqliteDocListManager.update_need_reparsing', '''\
Updates the re-parsing flag for a specific document.

This method sets whether a document should be re-parsed. If a group name is provided, the update is scoped to that group only.

Args:
    doc_id (str): The unique identifier of the document.
    need_reparse (bool): Whether the document needs to be re-parsed.
    group_name (Optional[str]): Optional. The knowledge base group name to filter by. If provided, only documents in the specified group will be updated.
''')

add_chinese_doc('rag.utils.SqliteDocListManager.list_files', """\
列出文档数据库中符合状态条件的文件，并根据参数选择返回完整记录或仅返回文件路径。

Args:
    limit (Optional[int]): 要返回的记录数上限，若为 None 则返回所有符合条件的记录。
    details (bool): 是否返回完整的数据库行信息，若为 False 则仅返回文档路径（ID）。
    status (Union[str, List[str]]): 要包含在结果中的状态值，默认为包含所有状态。
    exclude_status (Optional[Union[str, List[str]]]): 要从结果中排除的状态值。

**Returns:**\n
- list: 文件记录列表或文档路径列表，具体取决于 `details` 参数。
""")

add_english_doc('rag.utils.SqliteDocListManager.list_files', """\
Lists files in the document database based on status filters and returns either full records or file paths.

Args:
    limit (Optional[int]): The maximum number of records to return. If None, all matching records are returned.
    details (bool): Whether to return full database rows or just file paths (document IDs).
    status (Union[str, List[str]]): Status values to include in the result. Defaults to including all.
    exclude_status (Optional[Union[str, List[str]]]): Status values to exclude from the result.

**Returns:**\n
- list: A list of file records or document paths depending on the `details` flag.
""")

add_chinese_doc('rag.utils.SqliteDocListManager.get_docs', '''\
根据给定的文档ID列表，从数据库中获取对应的文档对象列表。

Args:
    doc_ids (List[str]): 需要查询的文档ID列表。

**Returns:**\n
- List[KBDocument]: 匹配的文档对象列表。如果没有匹配项，返回空列表。
''')

add_english_doc('rag.utils.SqliteDocListManager.get_docs', '''\
Fetches document objects from the database corresponding to the given list of document IDs.

Args:
    doc_ids (List[str]): A list of document IDs to query.

**Returns:**\n
- List[KBDocument]: A list of matching document objects. Returns an empty list if no matches found.
''')

add_chinese_doc('rag.utils.SqliteDocListManager.set_docs_new_meta', '''\
批量更新文档的元数据（meta），同时更新对应知识库分组中文档的 new_meta 字段（非等待状态的文档）。

Args:
    doc_meta (Dict[str, dict]): 字典，键为文档ID，值为对应的新元数据字典。
''')

add_english_doc('rag.utils.SqliteDocListManager.set_docs_new_meta', '''\
Batch updates the metadata (meta) of documents, and simultaneously updates the new_meta field of documents in knowledge base groups for documents that are not in waiting status.

Args:
    doc_meta (Dict[str, dict]): A dictionary mapping document IDs to their new metadata dictionaries.
''')

add_chinese_doc('rag.utils.SqliteDocListManager.fetch_docs_changed_meta', '''\
获取指定知识库分组中元数据发生变化的文档列表，并将对应的 new_meta 字段清空。

Args:
    group (str): 知识库分组名称。

**Returns:**\n
- List[DocMetaChangedRow]: 包含文档ID及其对应新元数据的列表。
''')

add_english_doc('rag.utils.SqliteDocListManager.fetch_docs_changed_meta', '''\
Fetches the list of documents within a specified knowledge base group that have updated metadata, and resets the new_meta field for those documents.

Args:
    group (str): Name of the knowledge base group.

**Returns:**\n
- List[DocMetaChangedRow]: A list containing document IDs and their updated metadata.
''')

add_chinese_doc('rag.utils.SqliteDocListManager.list_all_kb_group', '''\
列出数据库中所有的知识库分组名称。

**Returns:**\n
- List[str]: 知识库分组名称列表。
''')

add_english_doc('rag.utils.SqliteDocListManager.list_all_kb_group', '''\
Lists all knowledge base group names stored in the database.

**Returns:**\n
- List[str]: A list of knowledge base group names.
''')

add_chinese_doc('rag.utils.SqliteDocListManager.add_kb_group', '''\
向数据库中添加一个新的知识库分组名称，若已存在则忽略。

Args:
    name (str): 要添加的知识库分组名称。
''')

add_english_doc('rag.utils.SqliteDocListManager.add_kb_group', '''\
Adds a new knowledge base group name to the database; ignores if the group already exists.

Args:
    name (str): The name of the knowledge base group to add.
''')

add_chinese_doc('rag.utils.SqliteDocListManager.list_kb_group_files', '''\
列出指定知识库分组中的文件信息，可根据多种条件进行过滤。

Args:
    group (str, optional): 知识库分组名称，若为 None 则不按分组过滤。
    limit (int, optional): 限制返回的文件数量。
    details (bool): 是否返回详细的文件信息。
    status (str or List[str], optional): 过滤知识库分组中文件的状态。
    exclude_status (str or List[str], optional): 排除指定状态的文件。
    upload_status (str or List[str], optional): 过滤文件上传状态。
    exclude_upload_status (str or List[str], optional): 排除指定的上传状态。
    need_reparse (bool, optional): 是否只返回需要重新解析的文件。

**Returns:**\n
- list: 
    - 如果 details 为 False，返回列表，每个元素为 (doc_id, path) 元组。
    - 如果 details 为 True，返回包含文件详细信息的元组列表，包括文档ID、路径、状态、元数据，
      知识库分组名、分组内状态及日志。
''')

add_english_doc('rag.utils.SqliteDocListManager.list_kb_group_files', '''\
Lists files in a specified knowledge base group, with support for multiple filters.

Args:
    group (str, optional): Knowledge base group name to filter by. If None, no group filtering is applied.
    limit (int, optional): Limit on the number of files to return.
    details (bool): Whether to return detailed file information.
    status (str or List[str], optional): Filter files by group document status.
    exclude_status (str or List[str], optional): Exclude files with these group document statuses.
    upload_status (str or List[str], optional): Filter files by upload document status.
    exclude_upload_status (str or List[str], optional): Exclude files with these upload document statuses.
    need_reparse (bool, optional): If set, only returns files marked as needing reparse.

**Returns:**\n
- list: 
    - If details is False, returns a list of tuples (doc_id, path).
    - If details is True, returns a list of tuples containing detailed file information:
      document ID, path, status, metadata, group name, group status, and group log.
''')

add_chinese_doc('rag.utils.SqliteDocListManager.delete_unreferenced_doc', '''\
删除数据库中标记为删除且未被任何知识库分组引用的文档记录。

该方法会查找状态为“deleting”且引用计数为0的文档，删除这些文档记录，并记录删除操作日志。

''')

add_english_doc('rag.utils.SqliteDocListManager.delete_unreferenced_doc', '''\
Deletes documents from the database that are marked for deletion and are no longer referenced by any knowledge base group.

This method queries documents with status "deleting" and a reference count of zero, deletes them from the database,
and adds operation logs for these deletions.

''')

add_chinese_doc('rag.utils.SqliteDocListManager.get_docs_need_reparse', '''\
获取指定知识库分组中需要重新解析的文档列表。

仅返回状态为“success”或“failed”的文档，且其对应的知识库分组记录标记为需要重新解析。

Args:
    group (str): 知识库分组名称。

**Returns:**\n
- List[KBDocument]: 需要重新解析的文档列表。
''')

add_english_doc('rag.utils.SqliteDocListManager.get_docs_need_reparse', '''\
Retrieves the list of documents that require re-parsing within a specified knowledge base group.

Only documents with status "success" or "failed" and marked as needing reparse in the group are returned.

Args:
    group (str): Name of the knowledge base group.

**Returns:**\n
- List[KBDocument]: List of documents that need to be re-parsed.
''')

add_chinese_doc('rag.utils.SqliteDocListManager.get_existing_paths_by_pattern', '''\
根据路径匹配模式获取已存在的文档路径列表。

Args:
    pattern (str): 路径匹配模式，支持SQL的LIKE通配符。

**Returns:**\n
- List[str]: 匹配到的已存在文档路径列表。
''')

add_english_doc('rag.utils.SqliteDocListManager.get_existing_paths_by_pattern', '''\
Retrieves a list of existing document paths that match a given pattern.

Args:
    pattern (str): Path matching pattern, supports SQL LIKE wildcards.

**Returns:**\n
- List[str]: List of existing document paths matching the pattern.
''')

add_chinese_doc('rag.utils.SqliteDocListManager.update_file_message', '''\
更新指定文件的字段信息。

Args:
    fileid (str): 文件的唯一标识符（doc_id）。
    **kw: 需要更新的字段及其对应的值，键值对形式传入。
''')

add_english_doc('rag.utils.SqliteDocListManager.update_file_message', '''\
Updates fields of the specified file record.

Args:
    fileid (str): Unique identifier of the file (doc_id).
    **kw: Key-value pairs of fields to update and their new values.
''')

add_chinese_doc('rag.utils.SqliteDocListManager.update_file_status', '''\
更新多个文件的状态，支持根据当前状态进行条件过滤。

Args:
    file_ids (List[str]): 需要更新状态的文件ID列表。
    status (str): 要设置的新状态。
    cond_status_list (Union[None, List[str]], optional): 仅更新当前状态在此列表中的文件，默认为 None，表示不筛选。

**Returns:**\n
- List[DocPartRow]: 返回更新后的文件ID和路径列表。
''')

add_english_doc('rag.utils.SqliteDocListManager.update_file_status', '''\
Updates the status of multiple files, optionally filtered by current status.

Args:
    file_ids (List[str]): List of file IDs to update.
    status (str): New status to set.
    cond_status_list (Union[None, List[str]], optional): List of statuses to filter files that can be updated. Defaults to None.

**Returns:**\n
- List[DocPartRow]: List of updated file IDs and their paths.
''')

add_chinese_doc('rag.utils.SqliteDocListManager.add_files_to_kb_group', '''\
将多个文件添加到指定的知识库分组中。

该方法会将文件状态设置为等待处理（waiting），
若添加成功，则对应文档的计数（count）加一。

Args:
    file_ids (List[str]): 需要添加的文件ID列表。
    group (str): 知识库分组名称。
''')

add_english_doc('rag.utils.SqliteDocListManager.add_files_to_kb_group', '''\
Adds multiple files to the specified knowledge base group.

This method sets the file status to waiting.
If successfully added, increments the document's count.

Args:
    file_ids (List[str]): List of file IDs to add.
    group (str): Name of the knowledge base group.
''')

add_chinese_doc('rag.utils.SqliteDocListManager.delete_files_from_kb_group', '''\
从指定的知识库分组中删除多个文件。

删除成功后，对应文档的计数（count）减少，但不会低于0。
若文档不存在，会记录警告日志。

Args:
    file_ids (List[str]): 需要删除的文件ID列表。
    group (str): 知识库分组名称。
''')

add_english_doc('rag.utils.SqliteDocListManager.delete_files_from_kb_group', '''\
Deletes multiple files from the specified knowledge base group.

After deletion, decrements the document's count but not below zero.
If the document is not found, logs a warning.

Args:
    file_ids (List[str]): List of file IDs to delete.
    group (str): Name of the knowledge base group.
''')

add_chinese_doc('rag.utils.SqliteDocListManager.get_file_status', '''\
获取指定文件的状态。

Args:
    fileid (str): 文件的唯一标识符。

**Returns:**\n
- Optional[Tuple]: 返回包含状态的元组，若文件不存在则返回 None。
''')

add_english_doc('rag.utils.SqliteDocListManager.get_file_status', '''\
Gets the status of a specified file.

Args:
    fileid (str): Unique identifier of the file.

**Returns:**\n
- Optional[Tuple]: A tuple containing the status, or None if the file does not exist.
''')

add_chinese_doc('rag.utils.SqliteDocListManager.update_kb_group', '''\
更新知识库分组中指定文件的状态和重解析需求。

根据给定的文件ID列表、分组名及状态列表，批量更新对应文件在知识库分组中的状态及是否需要重解析标志。

Args:
    cond_file_ids (List[str]): 需要更新的文件ID列表。
    cond_group (Optional[str]): 分组名称，若指定则只更新该分组内的文件。
    cond_status_list (Optional[List[str]]): 仅更新状态匹配此列表的文件。
    new_status (Optional[str]): 新的文件状态。
    new_need_reparse (Optional[bool]): 新的重解析需求标志。

**Returns:**\n
- List[Tuple]: 返回更新后文件的doc_id、group_name及状态列表。
''')

add_english_doc('rag.utils.SqliteDocListManager.update_kb_group', '''\
Updates the status and reparse need flag of specified files in a knowledge base group.

Batch updates files' status and need_reparse flag within a knowledge base group based on file IDs, group name, and optional status filter.

Args:
    cond_file_ids (List[str]): List of file IDs to update.
    cond_group (Optional[str]): Group name to filter files, if specified only updates files in this group.
    cond_status_list (Optional[List[str]]): Only update files whose status is in this list.
    new_status (Optional[str]): New status to set.
    new_need_reparse (Optional[bool]): New flag indicating if reparse is needed.

**Returns:**\n
- List[Tuple]: List of tuples of updated files containing doc_id, group_name, and status.
''')

add_chinese_doc('rag.utils.SqliteDocListManager.release', '''\
清空数据库中的所有文档、分组及相关操作日志数据。

该操作会删除 documents、document_groups、kb_group_documents 和 operation_logs 表中的所有记录。
''')

add_english_doc('rag.utils.SqliteDocListManager.release', '''\
Clears all documents, groups, and operation logs from the database.

This operation deletes all records from documents, document_groups, kb_group_documents, and operation_logs tables.
''')

# ---------------------------------------------------------------------------- #

add_chinese_doc('WebModule', '''\
WebModule是LazyLLM为开发者提供的基于Web的交互界面。在初始化并启动一个WebModule之后，开发者可以从页面上看到WebModule背后的模块结构，并将Chatbot组件的输入传输给自己开发的模块进行处理。
模块返回的结果和日志会直接显示在网页的“处理日志”和Chatbot组件上。除此之外，WebModule支持在网页上动态加入Checkbox或Text组件用于向模块发送额外的参数。
WebModule页面还提供“使用上下文”，“流式输出”和“追加输出”的Checkbox，可以用来改变页面和后台模块的交互方式。


Args:
    m (Any): 要包装的模型对象，可以是lazyllm.FlowBase子类或其他可调用对象。
    components (Dict[Any, Any], optional): 额外的UI组件配置，默认为空字典。
    title (str, optional): Web页面标题，默认为'对话演示终端'。
    port (Optional[Union[int, range, tuple, list]], optional): 服务端口号或端口范围，默认为20500-20799。
    history (List[Any], optional): 历史会话模块列表，默认为空列表。
    text_mode (Optional[Mode], optional): 文本输出模式（Dynamic/Refresh/Appendix），默认为Dynamic。
    trace_mode (Optional[Mode], optional): 追踪模式参数(已弃用)。
    audio (bool, optional): 是否启用音频输入功能，默认为False。
    stream (bool, optional): 是否启用流式输出，默认为False。
    files_target (Optional[Union[Any, List[Any]]], optional): 文件处理的目标模块，默认为None。
    static_paths (Optional[Union[str, Path, List[Union[str, Path]]]], optional): 静态资源路径，默认为None。
    encode_files (bool, optional): 是否对文件路径进行编码处理，默认为False。
    share (bool, optional): 是否生成可分享的公共链接，默认为False。
''')

add_english_doc('WebModule', '''\
WebModule is a web-based interactive interface provided by LazyLLM for developers. After initializing and starting
a WebModule, developers can see structure of the module they provides behind the WebModule, and transmit the input
of the Chatbot component to their modules. The results and logs returned by the module will be displayed on the
“Processing Logs” and Chatbot component on the web page. In addition, Checkbox or Text components can be added
programmatically to the web page for additional parameters to the background module. Meanwhile, The WebModule page
provides Checkboxes of “Use Context,” “Stream Output,” and “Append Output,” which can be used to adjust the
interaction between the page and the module behind.

Args:
    m (Any): The model object to wrap, can be a lazyllm.FlowBase subclass or other callable object.
    components (Dict[Any, Any], optional): Additional UI component configurations, defaults to empty dict.
    title (str, optional): Web page title, defaults to 'Dialogue Demo Terminal'.
    port (Optional[Union[int, range, tuple, list]], optional): Service port number or port range, defaults to 20500-20799.
    history (List[Any], optional): List of historical session modules, defaults to empty list.
    text_mode (Optional[Mode], optional): Text output mode (Dynamic/Refresh/Appendix), defaults to Dynamic.
    trace_mode (Optional[Mode], optional): Deprecated trace mode parameter.
    audio (bool, optional): Whether to enable audio input functionality, defaults to False.
    stream (bool, optional): Whether to enable streaming output, defaults to False.
    files_target (Optional[Union[Any, List[Any]]], optional): Target module for file processing, defaults to None.
    static_paths (Optional[Union[str, Path, List[Union[str, Path]]]], optional): Static resource paths, defaults to None.
    encode_files (bool, optional): Whether to encode file paths, defaults to False.
    share (bool, optional): Whether to generate a shareable public link, defaults to False.
''')

add_example('WebModule', '''\
>>> import lazyllm
>>> def func2(in_str, do_sample=True, temperature=0.0, *args, **kwargs):
...     return f"func2:{in_str}|do_sample:{str(do_sample)}|temp:{temperature}"
...
>>> m1=lazyllm.ActionModule(func2)
>>> m1.name="Module1"
>>> w = lazyllm.WebModule(m1, port=[20570, 20571, 20572], components={
...         m1:[('do_sample', 'Checkbox', True), ('temperature', 'Text', 0.1)]},
...                       text_mode=lazyllm.tools.WebModule.Mode.Refresh)
>>> w.start()
193703: 2024-06-07 10:26:00 lazyllm SUCCESS: ...
''')

add_chinese_doc('WebModule.init_web', '''\
初始化 Web UI 页面。
该方法使用 Gradio 构建对话界面，并将组件绑定到事件，支持会话选择、流式输出、上下文控制、多模态输入等功能。该方法返回构建完成的 Gradio Blocks 对象。

Args:
    component_descs (List[Tuple]): 组件描述列表，每项为五元组 (module, group_name, name, component_type, value)，
        例如：('MyModule', 'GroupA', 'use_cache', 'Checkbox', True)。

**Returns:**\n
- gr.Blocks: 构建好的 Gradio 页面对象，可用于 launch 启动 Web 服务。
''')

add_english_doc('WebModule.init_web', '''\
Initialize the Web UI page.
This method uses Gradio to build the interactive chat interface and binds all components to the appropriate logic. It supports session selection, streaming output, context toggling, multimodal input, and control tools. The method returns the constructed Gradio Blocks object.

Args:
    component_descs (List[Tuple]): A list of component descriptors. Each element is a 5-tuple 
        (module, group_name, name, component_type, value), e.g. ('MyModule', 'GroupA', 'use_cache', 'Checkbox', True).

**Returns:**\n
- gr.Blocks: The constructed Gradio UI object, which can be launched via `.launch()`.
''')

add_chinese_doc('WebModule.wait', '''\
阻塞主线程，等待 Web 页面关闭。
该方法会阻塞当前线程直到 Web 页面（Gradio demo）被关闭，适用于部署后阻止程序提前退出的场景。
''')

add_english_doc('WebModule.wait', '''\
Block the main thread until the web interface is closed.
This method blocks the current thread until the Gradio demo is closed. Useful in deployment scenarios to prevent premature program exit.
''')

add_chinese_doc('WebModule.stop', '''\
关闭 Web 页面并清理资源。
如果 Web 页面已初始化，则关闭 Gradio demo，释放资源并重置 `demo` 与 `url` 属性。
''')

add_english_doc('WebModule.stop', '''\
Stop the web interface and clean up resources.
If the web demo has been initialized, this method closes the Gradio demo, frees related resources, and resets `demo` and `url` attributes.
''')

#actors/codegenerator
add_chinese_doc('CodeGenerator', '''\
代码生成模块。

该模块基于用户提供的提示词生成代码，会根据提示内容自动选择中文或英文的系统提示词，并从输出中提取 Python 代码片段。

`__init__(self, base_model, prompt="")`
初始化代码生成器。

Args:
    base_model (Union[str, TrainableModule, OnlineChatModuleBase]): 模型路径字符串，或已初始化的模型实例。
    prompt (str): 用户自定义的代码生成提示词，可为中文或英文。
''')


add_english_doc('CodeGenerator', '''\
Code Generation Module.

This module generates code based on a user-defined prompt. It automatically selects a Chinese or English system prompt based on the input, and extracts Python code snippets from the output.

`__init__(self, base_model, prompt="")`
Initializes the code generator with a base model and prompt.

Args:
    base_model (Union[str, TrainableModule, OnlineChatModuleBase]): A path string to load the model, or an initialized model instance.
    prompt (str): A user-defined prompt to guide the code generation. May contain Chinese or English.
''')

add_example('CodeGenerator', ['''\
>>> from lazyllm.components import CodeGenerator
>>> generator = CodeGenerator(base_model="deepseek-coder", prompt="写一个Python函数，计算斐波那契数列。")
>>> result = generator("请给出实现代码")
>>> print(result)
... def fibonacci(n):
...     if n <= 1:
...         return n
...     return fibonacci(n-1) + fibonacci(n-2)
'''])

add_chinese_doc('CodeGenerator.choose_prompt', '''\
根据输入的提示文本内容选择合适的代码生成提示模板。  
如果提示中包含中文字符，则返回中文提示模板；否则返回英文提示模板。

Args:
    prompt (str): 输入的提示文本。

**Returns:**\n
- str: 选择的代码生成提示模板字符串。
''')

add_english_doc('CodeGenerator.choose_prompt', '''\
Selects an appropriate code generation prompt template based on the content of the input prompt.  
Returns the Chinese prompt template if Chinese characters are detected; otherwise returns the English prompt template.

Args:
    prompt (str): Input prompt text.

**Returns:**\n
- str: The selected code generation prompt template string.
''')

#actors/parameter_extractor
add_chinese_doc('ParameterExtractor', '''\
参数提取模块。

该模块根据参数名称、类型、描述和是否必填，从文本中提取结构化参数，底层依赖语言模型实现。

`__init__(self, base_model, param, type, description, require)`
使用参数定义和模型初始化参数提取器。

Args:
    base_model (Union[str, TrainableModule, OnlineChatModuleBase]): 用于参数提取的模型路径或模型实例。
    param (list[str]): 需要提取的参数名称列表。
    type (list[str]): 参数类型列表，如 "int"、"str"、"bool" 等。
    description (list[str]): 每个参数的描述信息。
    require (list[bool]): 每个参数是否为必填项的布尔列表。
''')

add_english_doc('ParameterExtractor', '''\
Parameter Extraction Module.

This module extracts structured parameters from a given text using a language model, based on the parameter names, types, descriptions, and whether they are required.

`__init__(self, base_model, param, type, description, require)`
Initializes the parameter extractor with the parameter specification and base model.

Args:
    base_model (Union[str, TrainableModule, OnlineChatModuleBase]): A model path or model instance used for extraction.
    param (list[str]): List of parameter names to extract.
    type (list[str]): List of parameter types (e.g., "int", "str", "bool").
    description (list[str]): List of descriptions for each parameter.
    require (list[bool]): List indicating whether each parameter is required.
''')

add_example('ParameterExtractor', ['''\
>>> from lazyllm.components import ParameterExtractor
>>> extractor = ParameterExtractor(
...     base_model="deepseek-chat",
...     param=["name", "age"],
...     type=["str", "int"],
...     description=["The user's name", "The user's age"],
...     require=[True, True]
... )
>>> result = extractor("My name is Alice and I am 25 years old.")
>>> print(result)
... ['Alice', 25]
'''])

add_chinese_doc('ParameterExtractor.choose_prompt', '''
根据参数描述内容选择合适的提示模板（Prompt）。

此方法会检查传入的参数描述字符串中是否包含中文字符：

- 如果包含中文字符，则返回中文提示模板 `ch_parameter_extractor_prompt`；
- 如果不包含中文字符，则返回英文提示模板 `en_parameter_extractor_prompt`。

Args:
    prompt (str): 参数描述字符串，用于判断使用中文或英文提示模板。

**Returns:**\n
- str: 对应语言的提示模板（Prompt）。
''')

add_english_doc('ParameterExtractor.choose_prompt', '''
Selects the appropriate prompt template based on the content of the parameter descriptions.

This method checks whether the input parameter description string contains any Chinese characters:

- If Chinese characters are present, returns the Chinese prompt template `ch_parameter_extractor_prompt`.
- Otherwise, returns the English prompt template `en_parameter_extractor_prompt`.

Args:
    prompt (str): Parameter description string used to determine whether to use the Chinese or English prompt template.

**Returns:**\n
- str: Prompt template in the corresponding language.
''')
add_chinese_doc('ParameterExtractor.check_int_value', """\
检查并转换整数值。

确保整型参数的值正确转换为int类型。

Args:
    res (dict): 包含参数值的字典
""")

add_english_doc('ParameterExtractor.check_int_value', """\
Check and convert integer values.

Ensure integer parameter values are correctly converted to int type.

Args:
    res (dict): Dictionary containing parameter values
""")
# actors/question_rewrite.py
add_chinese_doc('QustionRewrite', '''\
问题改写模块。

该模块使用语言模型对用户输入的问题进行改写，可根据输出格式选择返回字符串或列表。

`__init__(self, base_model, rewrite_prompt="", formatter="str")`
使用提示词和模型初始化问题改写模块。

Args:
    base_model (Union[str, TrainableModule, OnlineChatModuleBase]): 问题改写所使用的模型路径或已初始化模型。
    rewrite_prompt (str): 用户自定义的改写提示词。
    formatter (str): 输出格式，可选 "str"（字符串）或 "list"（按行分割的列表）。
''')

add_english_doc('QustionRewrite', '''\
Question Rewrite Module.

This module rewrites or reformulates a user query using a language model. It supports both string and list output formats based on the formatter.

`__init__(self, base_model, rewrite_prompt="", formatter="str")`
Initializes the question rewrite module with a prompt and model.

Args:
    base_model (Union[str, TrainableModule, OnlineChatModuleBase]): A path string or initialized model for question rewriting.
    rewrite_prompt (str): Custom prompt to guide the rewrite behavior.
    formatter (str): Output format type; either "str" or "list".
''')

add_example('QustionRewrite', ['''\
>>> from lazyllm.components import QustionRewrite
>>> rewriter = QustionRewrite(base_model="chatglm", rewrite_prompt="请将问题改写为更适合检索的形式", formatter="list")
>>> result = rewriter("中国的最高山峰是什么？")
>>> print(result)
... ['中国的最高山峰是哪一座？', '中国海拔最高的山是什么？']
'''])

# QustionRewrite.choose_prompt
add_english_doc('QustionRewrite.choose_prompt', '''
Choose the appropriate prompt template based on the language of the input prompt.

This method analyzes the input prompt string and determines whether to use the Chinese or English prompt template. It checks each character in the prompt string and if any character falls within the Chinese Unicode range (\\u4e00-\\u9fff), it returns the Chinese prompt template; otherwise, it returns the English prompt template.

Args:
    prompt (str): The input prompt string to be analyzed for language detection.

**Returns:**\n
- str: The selected prompt template string (either Chinese or English version).
''')

add_chinese_doc('QustionRewrite.choose_prompt', '''
根据输入提示的语言选择合适的提示模板。

此方法分析输入提示字符串并确定使用中文还是英文提示模板。它检查提示字符串中的每个字符，如果任何字符落在中文字符Unicode范围内（\\u4e00-\\u9fff），则返回中文提示模板；否则返回英文提示模板。

Args:
    prompt (str): 要分析语言检测的输入提示字符串。

**Returns:**\n
- str: 选定的提示模板字符串（中文或英文版本）。
''')

add_example('QustionRewrite.choose_prompt', '''
>>> from lazyllm.tools.actors.qustion_rewrite import QustionRewrite

# Example 1: English prompt (no Chinese characters)
>>> rewriter = QustionRewrite("gpt-3.5-turbo")
>>> prompt_template = rewriter.choose_prompt("How to implement machine learning?")
>>> print("Template contains Chinese:", "中文" in prompt_template)
Template contains Chinese: False

# Example 2: Chinese prompt (contains Chinese characters)
>>> prompt_template = rewriter.choose_prompt("如何实现机器学习？")
>>> print("Template contains Chinese:", "中文" in prompt_template)
Template contains Chinese: True

# Example 3: Mixed language prompt (contains Chinese characters)
>>> prompt_template = rewriter.choose_prompt("What is 机器学习?")
>>> print("Template contains Chinese:", "中文" in prompt_template)
Template contains Chinese: True
''')

add_chinese_doc('ToolManager', '''\
ToolManager是一个工具管理类，用于提供工具信息和工具调用给function call。

此管理类构造时需要传入工具名字符串列表。此处工具名可以是LazyLLM提供的，也可以是用户自定义的，如果是用户自定义的，首先需要注册进LazyLLM中才可以使用。在注册时直接使用 `fc_register` 注册器，该注册器已经建立 `tool` group，所以使用该工具管理类时，所有函数都统一注册进 `tool` 分组即可。待注册的函数需要对函数参数进行注解，并且需要对函数增加功能描述，以及参数类型和作用描述。以方便工具管理类能对函数解析传给LLM使用。

Args:
    tools (List[str]): 工具名称字符串列表。
    return_trace (bool): 是否返回中间步骤和工具调用信息。
''')

add_english_doc('ToolManager', '''\
ToolManager is a tool management class used to provide tool information and tool calls to function call.

When constructing this management class, you need to pass in a list of tool name strings. The tool name here can be provided by LazyLLM or user-defined. If it is user-defined, it must first be registered in LazyLLM before it can be used. When registering, directly use the `fc_register` registrar, which has established the `tool` group, so when using the tool management class, all functions can be uniformly registered in the `tool` group. The function to be registered needs to annotate the function parameters, and add a functional description to the function, as well as the parameter type and function description. This is to facilitate the tool management class to parse the function and pass it to LLM for use.

Args:
    tools (List[str]): A list of tool name strings.
    return_trace (bool): If True, return intermediate steps and tool calls.

''')

add_example('ToolManager', """\
>>> from lazyllm.tools import ToolManager, fc_register
>>> import json
>>> from typing import Literal
>>> @fc_register("tool")
>>> def get_current_weather(location: str, unit: Literal["fahrenheit", "celsius"]="fahrenheit"):
...     '''
...     Get the current weather in a given location
...
...     Args:
...         location (str): The city and state, e.g. San Francisco, CA.
...         unit (str): The temperature unit to use. Infer this from the users location.
...     '''
...     if 'tokyo' in location.lower():
...         return json.dumps({'location': 'Tokyo', 'temperature': '10', 'unit': 'celsius'})
...     elif 'san francisco' in location.lower():
...         return json.dumps({'location': 'San Francisco', 'temperature': '72', 'unit': 'fahrenheit'})
...     elif 'paris' in location.lower():
...         return json.dumps({'location': 'Paris', 'temperature': '22', 'unit': 'celsius'})
...     elif 'beijing' in location.lower():
...         return json.dumps({'location': 'Beijing', 'temperature': '90', 'unit': 'fahrenheit'})
...     else:
...         return json.dumps({'location': location, 'temperature': 'unknown'})
...
>>> @fc_register("tool")
>>> def get_n_day_weather_forecast(location: str, num_days: int, unit: Literal["celsius", "fahrenheit"]='fahrenheit'):
...     '''
...     Get an N-day weather forecast
...
...     Args:
...         location (str): The city and state, e.g. San Francisco, CA.
...         num_days (int): The number of days to forecast.
...         unit (Literal['celsius', 'fahrenheit']): The temperature unit to use. Infer this from the users location.
...     '''
...     if 'tokyo' in location.lower():
...         return json.dumps({'location': 'Tokyo', 'temperature': '10', 'unit': 'celsius', "num_days": num_days})
...     elif 'san francisco' in location.lower():
...         return json.dumps({'location': 'San Francisco', 'temperature': '75', 'unit': 'fahrenheit', "num_days": num_days})
...     elif 'paris' in location.lower():
...         return json.dumps({'location': 'Paris', 'temperature': '25', 'unit': 'celsius', "num_days": num_days})
...     elif 'beijing' in location.lower():
...         return json.dumps({'location': 'Beijing', 'temperature': '85', 'unit': 'fahrenheit', "num_days": num_days})
...     else:
...         return json.dumps({'location': location, 'temperature': 'unknown'})
...
>>> tools = ["get_current_weather", "get_n_day_weather_forecast"]
>>> tm = ToolManager(tools)
>>> print(tm([{'name': 'get_n_day_weather_forecast', 'arguments': {'location': 'Beijing', 'num_days': 3}}])[0])
'{"location": "Beijing", "temperature": "85", "unit": "fahrenheit", "num_days": 3}'
""")

add_chinese_doc('ModuleTool', '''\
用于构建工具模块的基类。

该类封装了函数签名和文档字符串的自动解析逻辑，可生成标准化的参数模式（基于 pydantic），并对输入进行校验和工具调用的标准封装。

`__init__(self, verbose=False, return_trace=True)`
初始化工具模块。

Args:
    verbose (bool): 是否在执行过程中输出详细日志。
    return_trace (bool): 是否在结果中保留中间执行痕迹。
''')

add_english_doc('ModuleTool', '''\
Base class for defining tools using callable Python functions.

This class automatically parses function signatures and docstrings to build a parameter schema using `pydantic`. It also performs input validation and handles standardized tool execution.

`__init__(self, verbose=False, return_trace=True)`
Initializes a tool wrapper module.

Args:
    verbose (bool): Whether to print verbose logs during execution.
    return_trace (bool): Whether to keep intermediate execution trace in the result.
''')

add_example('ModuleTool', """
>>> from lazyllm.components import ModuleTool
>>> class AddTool(ModuleTool):
...     def apply(self, a: int, b: int) -> int:
...         '''Add two integers.
...         
...         Args:
...             a (int): First number.
...             b (int): Second number.
...         
...         Returns:
...             int: The sum of a and b.
...         '''
...         return a + b
>>> tool = AddTool()
>>> result = tool({'a': 3, 'b': 5})
>>> print(result)
8
""")

add_chinese_doc("ModuleTool.apply", '''
工具函数的具体实现方法。

这是一个抽象方法，需要在子类中具体实现工具的核心功能。

Args:
    *args (Any): 位置参数
    **kwargs (Any): 关键字参数

**Returns:**\n
- 工具执行的结果

**Raises:**\n
    NotImplementedError: 如果未在子类中重写该方法。
''')

add_english_doc("ModuleTool.apply", '''
Concrete implementation method of the tool function.

This is an abstract method that needs to be implemented in subclasses to provide the core functionality of the tool.

Args:
    *args (Any): Positional arguments
    **kwargs (Any): Keyword arguments

**Returns:**\n
- Result of tool execution

**Raises:**\n
    NotImplementedError: If the method is not overridden in a subclass.
''')

add_chinese_doc("ModuleTool.validate_parameters", '''
验证参数是否满足所需条件。

此方法会检查参数字典是否包含所有必须字段，并尝试进一步进行格式验证。

Args:
    arguments (Dict[str, Any]): 传入的参数字典。

**Returns:**\n
- bool: 若参数合法且完整，返回 True；否则返回 False。
''')

add_english_doc("ModuleTool.validate_parameters", '''
Validate whether the provided arguments meet the required criteria.

This method checks if all required keys are present in the input dictionary and attempts format validation.

Args:
    arguments (Dict[str, Any]): Dictionary of input arguments.

**Returns:**\n
- bool: True if valid and complete; False otherwise.
''')

add_chinese_doc('FunctionCall', '''\
FunctionCall是单轮工具调用类。当LLM自身信息不足以回答用户问题，需要结合外部工具获取辅助信息时，调用此类。  
若LLM输出需要调用工具，则执行工具调用并返回调用结果；输出结果为List类型，包含当前轮的输入、模型输出和工具输出。  
若不需工具调用，则直接返回LLM输出结果，输出为字符串类型。

Args:
    llm (ModuleBase): 使用的LLM实例，支持TrainableModule或OnlineChatModule。
    tools (List[Union[str, Callable]]): LLM可调用的工具名称或Callable对象列表。
    return_trace (Optional[bool]): 是否返回调用轨迹，默认为False。
    stream (Optional[bool]): 是否启用流式输出，默认为False。
    _prompt (Optional[str]): 自定义工具调用提示语，默认根据llm类型自动设置。

注意：tools中的工具需包含`__doc__`字段，且须遵循[Google Python Style](https://google.github.io/styleguide/pyguide.html#38-comments-and-docstrings)规范说明用途与参数。
''')

add_english_doc('FunctionCall', '''\
FunctionCall is a single-turn tool invocation class. It is used when the LLM alone cannot answer user queries and requires external knowledge through tool calls.  
If the LLM output requires tool calls, the tools are invoked and the combined results (input, model output, tool output) are returned as a list.  
If no tool calls are needed, the LLM output is returned directly as a string.

Args:
    llm (ModuleBase): The LLM instance to use, which can be either a TrainableModule or OnlineChatModule.
    tools (List[Union[str, Callable]]): A list of tool names or callable objects that the LLM can use.
    return_trace (Optional[bool]): Whether to return the invocation trace, defaults to False.
    stream (Optional[bool]): Whether to enable streaming output, defaults to False.
    _prompt (Optional[str]): Custom prompt for function call, defaults to automatic selection based on llm type.

Note: Tools in `tools` must include a `__doc__` attribute and describe their purpose and parameters according to the [Google Python Style](https://google.github.io/styleguide/pyguide.html#38-comments-and-docstrings).
''')

add_example('FunctionCall', """\
>>> import lazyllm
>>> from lazyllm.tools import fc_register, FunctionCall
>>> import json
>>> from typing import Literal
>>> @fc_register("tool")
>>> def get_current_weather(location: str, unit: Literal["fahrenheit", "celsius"] = 'fahrenheit'):
...     '''
...     Get the current weather in a given location
...
...     Args:
...         location (str): The city and state, e.g. San Francisco, CA.
...         unit (str): The temperature unit to use. Infer this from the users location.
...     '''
...     if 'tokyo' in location.lower():
...         return json.dumps({'location': 'Tokyo', 'temperature': '10', 'unit': 'celsius'})
...     elif 'san francisco' in location.lower():
...         return json.dumps({'location': 'San Francisco', 'temperature': '72', 'unit': 'fahrenheit'})
...     elif 'paris' in location.lower():
...         return json.dumps({'location': 'Paris', 'temperature': '22', 'unit': 'celsius'})
...     else:
...         return json.dumps({'location': location, 'temperature': 'unknown'})
...
>>> @fc_register("tool")
>>> def get_n_day_weather_forecast(location: str, num_days: int, unit: Literal["celsius", "fahrenheit"] = 'fahrenheit'):
...     '''
...     Get an N-day weather forecast
...
...     Args:
...         location (str): The city and state, e.g. San Francisco, CA.
...         num_days (int): The number of days to forecast.
...         unit (Literal['celsius', 'fahrenheit']): The temperature unit to use. Infer this from the users location.
...     '''
...     if 'tokyo' in location.lower():
...         return json.dumps({'location': 'Tokyo', 'temperature': '10', 'unit': 'celsius', "num_days": num_days})
...     elif 'san francisco' in location.lower():
...         return json.dumps({'location': 'San Francisco', 'temperature': '72', 'unit': 'fahrenheit', "num_days": num_days})
...     elif 'paris' in location.lower():
...         return json.dumps({'location': 'Paris', 'temperature': '22', 'unit': 'celsius', "num_days": num_days})
...     else:
...         return json.dumps({'location': location, 'temperature': 'unknown'})
...
>>> tools=["get_current_weather", "get_n_day_weather_forecast"]
>>> llm = lazyllm.TrainableModule("internlm2-chat-20b").start()  # or llm = lazyllm.OnlineChatModule("openai", stream=False)
>>> query = "What's the weather like today in celsius in Tokyo."
>>> fc = FunctionCall(llm, tools)
>>> ret = fc(query)
>>> print(ret)
["What's the weather like today in celsius in Tokyo.", {'role': 'assistant', 'content': '
', 'tool_calls': [{'id': 'da19cddac0584869879deb1315356d2a', 'type': 'function', 'function': {'name': 'get_current_weather', 'arguments': {'location': 'Tokyo', 'unit': 'celsius'}}}]}, [{'role': 'tool', 'content': '{"location": "Tokyo", "temperature": "10", "unit": "celsius"}', 'tool_call_id': 'da19cddac0584869879deb1315356d2a', 'name': 'get_current_weather'}]]
>>> query = "Hello"
>>> ret = fc(query)
>>> print(ret)
'Hello! How can I assist you today?'
""")

add_chinese_doc('FunctionCallAgent', '''\
FunctionCallAgent是一个使用工具调用方式进行完整工具调用的代理，即回答用户问题时，LLM如果需要通过工具获取外部知识，就会调用工具，并将工具的返回结果反馈给LLM，最后由LLM进行汇总输出。

Args:
    llm (ModuleBase): 要使用的LLM，可以是TrainableModule或OnlineChatModule。
    tools (List[str]): LLM 使用的工具名称列表。
    max_retries (int): 工具调用迭代的最大次数。默认值为5。
    return_trace (bool): 是否返回执行追踪信息，默认为False。
    stream (bool): 是否启用流式输出，默认为False。
''')

add_english_doc('FunctionCallAgent', '''\
FunctionCallAgent is an agent that uses the tool calling method to perform complete tool calls. That is, when answering uesr questions, if LLM needs to obtain external knowledge through the tool, it will call the tool and feed back the return results of the tool to LLM, which will finally summarize and output them.

Args:
    llm (ModuleBase): The LLM to be used can be either TrainableModule or OnlineChatModule.
    tools (List[str]): A list of tool names for LLM to use.
    max_retries (int): The maximum number of tool call iterations. The default value is 5.
    return_trace (bool): Whether to return execution trace information, defaults to False.
    stream (bool): Whether to enable streaming output, defaults to False.
''')

add_example('FunctionCallAgent', """\
>>> import lazyllm
>>> from lazyllm.tools import fc_register, FunctionCallAgent
>>> import json
>>> from typing import Literal
>>> @fc_register("tool")
>>> def get_current_weather(location: str, unit: Literal["fahrenheit", "celsius"]='fahrenheit'):
...     '''
...     Get the current weather in a given location
...
...     Args:
...         location (str): The city and state, e.g. San Francisco, CA.
...         unit (str): The temperature unit to use. Infer this from the users location.
...     '''
...     if 'tokyo' in location.lower():
...         return json.dumps({'location': 'Tokyo', 'temperature': '10', 'unit': 'celsius'})
...     elif 'san francisco' in location.lower():
...         return json.dumps({'location': 'San Francisco', 'temperature': '72', 'unit': 'fahrenheit'})
...     elif 'paris' in location.lower():
...         return json.dumps({'location': 'Paris', 'temperature': '22', 'unit': 'celsius'})
...     elif 'beijing' in location.lower():
...         return json.dumps({'location': 'Beijing', 'temperature': '90', 'unit': 'Fahrenheit'})
...     else:
...         return json.dumps({'location': location, 'temperature': 'unknown'})
...
>>> @fc_register("tool")
>>> def get_n_day_weather_forecast(location: str, num_days: int, unit: Literal["celsius", "fahrenheit"]='fahrenheit'):
...     '''
...     Get an N-day weather forecast
...
...     Args:
...         location (str): The city and state, e.g. San Francisco, CA.
...         num_days (int): The number of days to forecast.
...         unit (Literal['celsius', 'fahrenheit']): The temperature unit to use. Infer this from the users location.
...     '''
...     if 'tokyo' in location.lower():
...         return json.dumps({'location': 'Tokyo', 'temperature': '10', 'unit': 'celsius', "num_days": num_days})
...     elif 'san francisco' in location.lower():
...         return json.dumps({'location': 'San Francisco', 'temperature': '75', 'unit': 'fahrenheit', "num_days": num_days})
...     elif 'paris' in location.lower():
...         return json.dumps({'location': 'Paris', 'temperature': '25', 'unit': 'celsius', "num_days": num_days})
...     elif 'beijing' in location.lower():
...         return json.dumps({'location': 'Beijing', 'temperature': '85', 'unit': 'fahrenheit', "num_days": num_days})
...     else:
...         return json.dumps({'location': location, 'temperature': 'unknown'})
...
>>> tools = ['get_current_weather', 'get_n_day_weather_forecast']
>>> llm = lazyllm.TrainableModule("internlm2-chat-20b").start()  # or llm = lazyllm.OnlineChatModule(source="sensenova")
>>> agent = FunctionCallAgent(llm, tools)
>>> query = "What's the weather like today in celsius in Tokyo and Paris."
>>> res = agent(query)
>>> print(res)
'The current weather in Tokyo is 10 degrees Celsius, and in Paris, it is 22 degrees Celsius.'
>>> query = "Hello"
>>> res = agent(query)
>>> print(res)
'Hello! How can I assist you today?'
""")

# actors/function_call_formatter.py
add_chinese_doc('FunctionCallFormatter', '''\
用于解析函数调用结构消息的格式化器。

该类继承自 `JsonFormatter`，用于从包含工具调用信息的消息字符串中提取 JSON 结构，并在需要时通过全局分隔符拆分内容。

私有方法:
    _load(msg)
        解析输入的消息字符串，提取其中的 JSON 格式的工具调用结构（如果存在）。
''')

add_english_doc('FunctionCallFormatter', '''\
Formatter for parsing structured function call messages.

This class extends `JsonFormatter` and is responsible for extracting JSON-based tool call structures from a mixed message string, optionally separating them using a global delimiter.

Private Method:
    _load(msg)
        Parses the input message string and extracts JSON-formatted tool calls, if present.
''')

add_example('FunctionCallFormatter', ['''\
>>> from lazyllm.components import FunctionCallFormatter
>>> formatter = FunctionCallFormatter()
>>> msg = "Please call this tool. <TOOL> [{\\"name\\": \\"search\\", \\"args\\": {\\"query\\": \\"weather\\"}}]"
>>> result = formatter._load(msg)
>>> print(result)
... [{'name': 'search', 'args': {'query': 'weather'}}, 'Please call this tool. ']
'''])

add_chinese_doc('ReactAgent', '''\
ReactAgent是按照 `Thought->Action->Observation->Thought...->Finish` 的流程一步一步的通过LLM和工具调用来显示解决用户问题的步骤，以及最后给用户的答案。

Args:
    llm: 大语言模型实例，用于生成推理和工具调用决策
    tools (List[str]): 可用工具列表，可以是工具函数或工具名称
    max_retries (int): 最大重试次数，当工具调用失败时自动重试，默认为5
    return_trace (bool): 是否返回完整的执行轨迹，用于调试和分析，默认为False
    prompt (str): 自定义提示词模板，如果为None则使用内置模板
    stream (bool): 是否启用流式输出，用于实时显示生成过程，默认为False
''')

add_english_doc('ReactAgent', '''\
ReactAgent follows the process of `Thought->Action->Observation->Thought...->Finish` step by step through LLM and tool calls to display the steps to solve user questions and the final answer to the user.

Args:
    llm: Large language model instance for generating reasoning and tool calling decisions
    tools (List[str]): List of available tools, can be tool functions or tool names
    max_retries (int): Maximum retry count, automatically retries when tool calling fails, defaults to 5
    return_trace (bool): Whether to return complete execution trace for debugging and analysis, defaults to False
    prompt (str): Custom prompt template, uses built-in template if None
    stream (bool): Whether to enable streaming output for real-time generation display, defaults to False

''')

add_example('ReactAgent', """\
>>> import lazyllm
>>> from lazyllm.tools import fc_register, ReactAgent
>>> @fc_register("tool")
>>> def multiply_tool(a: int, b: int) -> int:
...     '''
...     Multiply two integers and return the result integer
...
...     Args:
...         a (int): multiplier
...         b (int): multiplier
...     '''
...     return a * b
...
>>> @fc_register("tool")
>>> def add_tool(a: int, b: int):
...     '''
...     Add two integers and returns the result integer
...
...     Args:
...         a (int): addend
...         b (int): addend
...     '''
...     return a + b
...
>>> tools = ["multiply_tool", "add_tool"]
>>> llm = lazyllm.TrainableModule("internlm2-chat-20b").start()   # or llm = lazyllm.OnlineChatModule(source="sensenova")
>>> agent = ReactAgent(llm, tools)
>>> query = "What is 20+(2*4)? Calculate step by step."
>>> res = agent(query)
>>> print(res)
'Answer: The result of 20+(2*4) is 28.'
""")

add_chinese_doc('PlanAndSolveAgent', '''\
PlanAndSolveAgent由两个组件组成，首先，由planner将整个任务分解为更小的子任务，然后由solver根据计划执行这些子任务，其中可能会涉及到工具调用，最后将答案返回给用户。

Args:
    llm (ModuleBase): 要使用的LLM，可以是TrainableModule或OnlineChatModule。和plan_llm、solve_llm互斥，要么设置llm(planner和solver公用一个LLM)，要么设置plan_llm和solve_llm，或者只指定llm(用来设置planner)和solve_llm，其它情况均认为是无效的。
    tools (List[str]): LLM使用的工具名称列表。
    plan_llm (ModuleBase): planner要使用的LLM，可以是TrainableModule或OnlineChatModule。
    solve_llm (ModuleBase): solver要使用的LLM，可以是TrainableModule或OnlineChatModule。
    max_retries (int): 工具调用迭代的最大次数。默认值为5。
    return_trace (bool): 是否返回中间步骤和工具调用信息。
    stream (bool): 是否以流式方式输出规划和解决过程。
''')

add_english_doc('PlanAndSolveAgent', '''\
PlanAndSolveAgent consists of two components. First, the planner breaks down the entire task into smaller subtasks, then the solver executes these subtasks according to the plan, which may involve tool calls, and finally returns the answer to the user.

Args:
    llm (ModuleBase): The LLM to be used can be TrainableModule or OnlineChatModule. It is mutually exclusive with plan_llm and solve_llm. Either set llm(the planner and sovler share the same LLM), or set plan_llm and solve_llm,or only specify llm(to set the planner) and solve_llm. Other cases are considered invalid.
    tools (List[str]): A list of tool names for LLM to use.
    plan_llm (ModuleBase): The LLM to be used by the planner, which can be either TrainableModule or OnlineChatModule.
    solve_llm (ModuleBase): The LLM to be used by the solver, which can be either TrainableModule or OnlineChatModule.
    max_retries (int): The maximum number of tool call iterations. The default value is 5.
    return_trace (bool): If True, return intermediate steps and tool calls.
    stream (bool): Whether to stream the planning and solving process.
''')

add_example('PlanAndSolveAgent', """\
>>> import lazyllm
>>> from lazyllm.tools import fc_register, PlanAndSolveAgent
>>> @fc_register("tool")
>>> def multiply(a: int, b: int) -> int:
...     '''
...     Multiply two integers and return the result integer
...
...     Args:
...         a (int): multiplier
...         b (int): multiplier
...     '''
...     return a * b
...
>>> @fc_register("tool")
>>> def add(a: int, b: int):
...     '''
...     Add two integers and returns the result integer
...
...     Args:
...         a (int): addend
...         b (int): addend
...     '''
...     return a + b
...
>>> tools = ["multiply", "add"]
>>> llm = lazyllm.TrainableModule("internlm2-chat-20b").start()  # or llm = lazyllm.OnlineChatModule(source="sensenova")
>>> agent = PlanAndSolveAgent(llm, tools)
>>> query = "What is 20+(2*4)? Calculate step by step."
>>> res = agent(query)
>>> print(res)
'The final answer is 28.'
""")

add_chinese_doc('ReWOOAgent', '''\
ReWOOAgent包含三个部分：Planner、Worker和Solver。其中，Planner使用可预见推理能力为复杂任务创建解决方案蓝图；Worker通过工具调用来与环境交互，并将实际证据或观察结果填充到指令中；Solver处理所有计划和证据以制定原始任务或问题的解决方案。

Args:
    llm (ModuleBase): 要使用的LLM，可以是TrainableModule或OnlineChatModule。和plan_llm、solve_llm互斥，要么设置llm(planner和solver公用一个LLM)，要么设置plan_llm和solve_llm，或者只指定llm(用来设置planner)和solve_llm，其它情况均认为是无效的。
    tools (List[str]): LLM使用的工具名称列表。
    plan_llm (ModuleBase): planner要使用的LLM，可以是TrainableModule或OnlineChatModule。
    solve_llm (ModuleBase): solver要使用的LLM，可以是TrainableModule或OnlineChatModule。
    return_trace (bool): 是否返回中间步骤和工具调用信息。
    stream (bool): 是否以流式方式输出规划和解决过程。

''')

add_english_doc('ReWOOAgent', '''\
ReWOOAgent consists of three parts: Planer, Worker and Solver. The Planner uses predictive reasoning capabilities to create a solution blueprint for a complex task; the Worker interacts with the environment through tool calls and fills in actual evidence or observations into instructions; the Solver processes all plans and evidence to develop a solution to the original task or problem.

Args:
    llm (ModuleBase): The LLM to be used can be TrainableModule or OnlineChatModule. It is mutually exclusive with plan_llm and solve_llm. Either set llm(the planner and sovler share the same LLM), or set plan_llm and solve_llm,or only specify llm(to set the planner) and solve_llm. Other cases are considered invalid.
    tools (List[str]): A list of tool names for LLM to use.
    plan_llm (ModuleBase): The LLM to be used by the planner, which can be either TrainableModule or OnlineChatModule.
    solve_llm (ModuleBase): The LLM to be used by the solver, which can be either TrainableModule or OnlineChatModule.
    return_trace (bool): If True, return intermediate steps and tool calls.
    stream (bool): Whether to stream the planning and solving process.
''')

add_example(
    "ReWOOAgent", """\
>>> import lazyllm
>>> import wikipedia
>>> from lazyllm.tools import fc_register, ReWOOAgent
>>> @fc_register("tool")
>>> def WikipediaWorker(input: str):
...     '''
...     Worker that search for similar page contents from Wikipedia. Useful when you need to get holistic knowledge about people, places, companies, historical events, or other subjects. The response are long and might contain some irrelevant information. Input should be a search query.
...
...     Args:
...         input (str): search query.
...     '''
...     try:
...         evidence = wikipedia.page(input).content
...         evidence = evidence.split("\\\\n\\\\n")[0]
...     except wikipedia.PageError:
...         evidence = f"Could not find [{input}]. Similar: {wikipedia.search(input)}"
...     except wikipedia.DisambiguationError:
...         evidence = f"Could not find [{input}]. Similar: {wikipedia.search(input)}"
...     return evidence
...
>>> @fc_register("tool")
>>> def LLMWorker(input: str):
...     '''
...     A pretrained LLM like yourself. Useful when you need to act with general world knowledge and common sense. Prioritize it when you are confident in solving the problem yourself. Input can be any instruction.
...
...     Args:
...         input (str): instruction
...     '''
...     llm = lazyllm.OnlineChatModule(source="glm")
...     query = f"Respond in short directly with no extra words.\\\\n\\\\n{input}"
...     response = llm(query, llm_chat_history=[])
...     return response
...
>>> tools = ["WikipediaWorker", "LLMWorker"]
>>> llm = lazyllm.TrainableModule("GLM-4-9B-Chat").deploy_method(lazyllm.deploy.vllm).start()  # or llm = lazyllm.OnlineChatModule(source="sensenova")
>>> agent = ReWOOAgent(llm, tools)
>>> query = "What is the name of the cognac house that makes the main ingredient in The Hennchata?"
>>> res = agent(query)
>>> print(res)
'\nHennessy '
""")


#eval/eval_base.py
add_chinese_doc('BaseEvaluator', '''\
评估模块的抽象基类。

该类定义了模型评估的标准接口，支持并发处理、输入校验和评估结果的自动保存，同时内置了重试机制。

Args:
    concurrency (int): 评估过程中使用的并发线程数。
    retry (int): 每个样本的最大重试次数。
    log_base_name (Optional[str]): 用于保存结果文件的日志文件名前缀（可选）。
''')

add_english_doc('BaseEvaluator', '''\
Abstract base class for evaluation modules.

This class defines the standard interface and retry logic for evaluating model outputs. It supports concurrent processing, input validation, and automatic result saving.

Args:
    concurrency (int): Number of concurrent threads used during evaluation.
    retry (int): Number of retry attempts for each evaluation item.
    log_base_name (Optional[str]): Optional log file name prefix for saving results.
''')

add_example('BaseEvaluator', ['''\
>>> from lazyllm.components import BaseEvaluator
>>> class SimpleAccuracyEvaluator(BaseEvaluator):
...     def _process_one_data_impl(self, data):
...         return {
...             "final_score": float(data["pred"] == data["label"])
...         }
>>> evaluator = SimpleAccuracyEvaluator()
>>> score = evaluator([
...     {"pred": "yes", "label": "yes"},
...     {"pred": "no", "label": "yes"}
... ])
>>> print(score)
... 0.5
'''])

add_chinese_doc('BaseEvaluator.process_one_data', '''\
处理单条数据。

Args:
    data: 要处理的数据项。
    progress_bar (Optional[tqdm]): 进度条对象，默认为None。

**Returns:**\n
- Any: 返回处理结果。

注意：
    该方法会在处理数据时自动更新进度条，并使用线程锁确保线程安全。
''')

add_english_doc('BaseEvaluator.process_one_data', '''\
Process a single data item.

Args:
    data: Data item to process.
    progress_bar (Optional[tqdm]): Progress bar object, defaults to None.

**Returns:**\n
- Any: Returns processing result.

Note:
    This method automatically updates the progress bar during processing and uses thread lock to ensure thread safety.
''')

add_chinese_doc('BaseEvaluator.validate_inputs_key', '''\
验证输入数据的格式和必要键。

Args:
    data: 要验证的数据。

Raises:
    RuntimeError: 当数据格式不正确或缺少必要键时抛出。
        - 如果data不是列表
        - 如果列表中的项不是字典
        - 如果字典中缺少必要的键
''')

add_english_doc('BaseEvaluator.validate_inputs_key', '''\
Validate input data format and required keys.

Args:
    data: Data to validate.

Raises:
    RuntimeError: Raised when data format is incorrect or missing required keys.
        - If data is not a list
        - If items in the list are not dictionaries
        - If dictionaries are missing required keys
''')

add_chinese_doc('BaseEvaluator.batch_process', '''\
批量处理数据。

Args:
    data: 要处理的数据列表。
    progress_bar (tqdm): 进度条对象。

**Returns:**\n
- List: 返回处理结果列表。

流程：
    1. 验证输入数据的格式和必要键
    2. 使用并发处理器处理数据
    3. 保存处理结果
''')

add_english_doc('BaseEvaluator.batch_process', '''\
Process data in batch.

Args:
    data: List of data to process.
    progress_bar (tqdm): Progress bar object.

**Returns:**\n
- List: Returns list of processing results.

Flow:
    1. Validates input data format and required keys
    2. Processes data using concurrent processor
    3. Saves processing results
''')

add_chinese_doc('BaseEvaluator.save_res', '''\
保存评估结果。

Args:
    data: 要保存的数据。
    eval_res_save_name (Optional[str]): 保存文件的基础名称，默认使用类名。

保存格式：
    - 文件名格式：{filename}_{timestamp}.json
    - 时间戳格式：YYYYMMDDHHmmSS
    - 保存路径：lazyllm.config['eval_result_dir']
    - JSON格式，使用4空格缩进
''')

add_english_doc('BaseEvaluator.save_res', '''\
Save evaluation results.

Args:
    data: Data to save.
    eval_res_save_name (Optional[str]): Base name for the save file, defaults to class name.

Save Format:
    - Filename format: {filename}_{timestamp}.json
    - Timestamp format: YYYYMMDDHHmmSS
    - Save path: lazyllm.config['eval_result_dir']
    - JSON format with 4-space indentation
''')

add_chinese_doc('ResponseRelevancy', '''\
用于评估用户问题与模型生成问题之间语义相关性的指标类。

该评估器使用语言模型根据回答生成问题，并通过 Embedding 与余弦相似度度量其与原始问题之间的相关性。

Args:
    llm (ModuleBase): 用于根据回答生成问题的语言模型模块。
    embedding (ModuleBase): 用于编码问题向量的嵌入模块。
    prompt (str, 可选): 自定义的生成提示词，若不提供将使用默认提示。
    prompt_lang (str): 默认提示词的语言，可选 `'en'`（默认）或 `'zh'`。
    num_infer_questions (int): 每条数据生成和评估的问题数量。
    retry (int): 失败时的重试次数。
    concurrency (int): 并发评估的数量。
''')

add_english_doc('ResponseRelevancy', '''\
Evaluator for measuring the semantic relevancy between a user-generated question and a model-generated one.

This evaluator uses a language model to generate possible questions from an answer, and measures their semantic similarity to the original question using embeddings and cosine similarity.

Args:
    llm (ModuleBase): A language model used to generate inferred questions from the given answer.
    embedding (ModuleBase): An embedding module to encode questions for similarity comparison.
    prompt (str, optional): Custom prompt to guide the question generation. If not provided, a default will be used.
    prompt_lang (str): Language for the default prompt. Options: `'en'` (default) or `'zh'`.
    num_infer_questions (int): Number of questions to generate and evaluate for each answer.
    retry (int): Number of retry attempts if generation fails.
    concurrency (int): Number of concurrent evaluations.
''')

add_example('ResponseRelevancy', ['''\
>>> from lazyllm.components import ResponseRelevancy
>>> relevancy = ResponseRelevancy(
...     llm=YourLLM(),
...     embedding=YourEmbedding(),
...     prompt_lang="en",
...     num_infer_questions=3
... )
>>> result = relevancy([
...     {"question": "What is the capital of France?", "answer": "Paris is the capital city of France."}
... ])
>>> print(result)
... 0.95  # (a float score between 0 and 1)
'''])

add_chinese_doc('Faithfulness', '''\
评估回答与上下文之间事实一致性的指标类。

该评估器首先使用语言模型将答案拆分为独立事实句，然后基于上下文对每条句子进行支持性判断（0或1分），最终取平均值作为总体一致性分数。

Args:
    llm (ModuleBase): 同时用于生成句子与进行评估的语言模型模块。
    generate_prompt (str, 可选): 用于将答案转换为事实句的自定义提示词。
    eval_prompt (str, 可选): 用于评估句子与上下文匹配度的提示词。
    prompt_lang (str): 默认提示词的语言，可选 'en' 或 'zh'。
    retry (int): 生成或评估失败时的最大重试次数。
    concurrency (int): 并发评估的数据条数。
''')

add_english_doc('Faithfulness', '''\
Evaluator that measures the factual consistency of an answer with the given context.

This evaluator splits the answer into atomic factual statements using a generation model, then verifies each against the context using binary (1/0) scoring. It computes a final score as the average of the individual statement scores.

Args:
    llm (ModuleBase): A language model capable of both generating statements and evaluating them.
    generate_prompt (str, optional): Custom prompt to generate factual statements from the answer.
    eval_prompt (str, optional): Custom prompt to evaluate statement support within the context.
    prompt_lang (str): Language of the default prompt, either 'en' or 'zh'.
    retry (int): Number of retry attempts when generation or evaluation fails.
    concurrency (int): Number of concurrent evaluations to run in parallel.
''')

add_example('Faithfulness', ['''\
>>> from lazyllm.components import Faithfulness
>>> evaluator = Faithfulness(llm=YourLLM(), prompt_lang="en")
>>> data = {
...     "question": "What is the role of ATP in cells?",
...     "answer": "ATP stores energy and transfers it within cells.",
...     "context": "ATP is the energy currency of the cell. It provides energy for many biochemical reactions."
... }
>>> result = evaluator([data])
>>> print(result)
... 1.0  # Average binary score of all factual statements
'''])

add_chinese_doc('LLMContextRecall', '''\
用于评估回答中的每一句话是否可以归因于检索到的上下文的指标类。

该模块使用语言模型判断回答中的每个句子是否得到上下文的支持，通过二元值进行评分（1 表示支持，0 表示不支持或矛盾），最终计算平均回忆得分。

Args:
    llm (ModuleBase): 用于执行上下文一致性判断的语言模型。
    eval_prompt (str, 可选): 指导模型评估的自定义提示词。
    prompt_lang (str): 默认提示词语言，'en' 表示英文，'zh' 表示中文。
    retry (int): 评估失败时的最大重试次数。
    concurrency (int): 并发评估的任务数量。
''')

add_english_doc('LLMContextRecall', '''\
Evaluator that measures whether each sentence in the answer can be attributed to the retrieved context.

This module uses a language model to analyze the factual alignment between each statement in the answer and the provided context. It scores each sentence with binary values (1 = supported, 0 = unsupported/contradictory) and computes an average recall score.


Args:
    llm (ModuleBase): A language model capable of evaluating answer-context consistency.
    eval_prompt (str, optional): Custom prompt used to instruct the evaluator model.
    prompt_lang (str): Language of the default prompt. Choose 'en' for English or 'zh' for Chinese.
    retry (int): Number of retry attempts if the evaluation fails.
    concurrency (int): Number of parallel evaluations to perform concurrently.
''')

add_example('LLMContextRecall', ['''\
>>> from lazyllm.components import LLMContextRecall
>>> evaluator = LLMContextRecall(llm=YourLLM(), prompt_lang="en")
>>> data = {
...     "question": "What is Photosynthesis?",
...     "answer": "Photosynthesis was discovered in the 1780s. It occurs in chloroplasts.",
...     "context_retrieved": [
...         "Photosynthesis occurs in chloroplasts.",
...         "Light reactions produce ATP using sunlight."
...     ]
... }
>>> result = evaluator([data])
>>> print(result)
... 0.5  # Final recall score averaged over statement evaluations
'''])

add_chinese_doc('NonLLMContextRecall', '''\
基于字符串模糊匹配的非LLM上下文回忆指标类。

该模块通过 Levenshtein 距离计算检索到的上下文与参考上下文的相似度，并给出回忆得分。可选择输出二值得分（是否存在足够相似的匹配）或平均匹配度得分。

Args:
    th (float): 相似度阈值（范围为0到1），值越高表示匹配越严格。
    binary (bool): 若为True，则只判断是否有任一匹配超过阈值；若为False，则输出所有匹配的平均得分。
    retry (int): 失败时最大重试次数。
    concurrency (int): 并发执行的任务数量。
''')

add_english_doc('NonLLMContextRecall', '''\
A non-LLM evaluator that measures whether retrieved contexts match the reference context using fuzzy string matching.

This module compares each retrieved context against a reference using Levenshtein distance and computes a recall score. It can return binary scores (whether any retrieved context is similar enough) or an averaged similarity score.

Args:
    th (float): Similarity threshold (between 0 and 1). A higher value means stricter matching.
    binary (bool): If True, output is binary (1 if any match exceeds threshold), otherwise returns average match score.
    retry (int): Number of retries for evaluation in case of failure.
    concurrency (int): Number of parallel evaluations to run.
''')

add_example('NonLLMContextRecall', ['''\
>>> from lazyllm.components import NonLLMContextRecall
>>> evaluator = NonLLMContextRecall(th=0.8, binary=True)
>>> data = {
...     "context_retrieved": [
...         "Photosynthesis uses sunlight to produce sugar.",
...         "It takes place in chloroplasts."
...     ],
...     "context_reference": [
...         "Photosynthesis occurs in chloroplasts."
...     ]
... }
>>> result = evaluator([data])
>>> print(result)
... 1.0  # At least one retrieved context is similar enough
'''])

add_chinese_doc('ContextRelevance', '''\
基于句子级匹配的非LLM上下文相关性评估器。

该模块将检索到的上下文与参考上下文分别按句子划分，并统计检索内容中与参考完全一致的句子数量，从而计算相关性得分。

Args:
    splitter (str): 句子分隔符，默认为中文句号 "。"，英文可设置为 "."。
    retry (int): 失败时最大重试次数。
    concurrency (int): 并发执行的任务数量。
''')

add_english_doc('ContextRelevance', '''\
A non-LLM evaluator that measures the overlap between retrieved and reference contexts at the sentence level.

This evaluator splits both retrieved and reference contexts into sentences, then counts how many retrieved sentences exactly match those in the reference. It outputs a relevance score as the fraction of overlapping sentences.


Args:
    splitter (str): Sentence splitter. Default is '。' for Chinese. Use '.' for English contexts.
    retry (int): Number of retries for evaluation in case of failure.
    concurrency (int): Number of parallel evaluations to run.
''')

add_example('ContextRelevance', ['''\
>>> from lazyllm.components import ContextRelevance
>>> evaluator = ContextRelevance(splitter='.')
>>> data = {
...     "context_retrieved": [
...         "Photosynthesis occurs in chloroplasts. It produces glucose."
...     ],
...     "context_reference": [
...         "Photosynthesis occurs in chloroplasts. It requires sunlight. It produces glucose."
...     ]
... }
>>> result = evaluator([data])
>>> print(result)
... 0.6667  # 2 of 3 retrieved sentences match
'''])



#http_request/http_request.py
add_chinese_doc('HttpRequest', '''\
通用 HTTP 请求执行器。

该类用于构建并发送 HTTP 请求，支持变量替换、API Key 注入、JSON 或表单编码、文件类型响应识别等功能。

Args:
    method (str): HTTP 方法，如 'GET'、'POST' 等。
    url (str): 请求目标的 URL。
    api_key (str): 可选的 API Key，会被加入请求参数。
    headers (dict): HTTP 请求头。
    params (dict): URL 查询参数。
    body (Union[str, dict]): 请求体，支持字符串或 JSON 字典格式。
    timeout (int): 请求超时时间（秒）。
    proxies (dict, optional): 可选的代理设置。
''')

add_english_doc('HttpRequest', '''\
General HTTP request executor.

This class builds and sends HTTP requests with support for dynamic variable substitution, API key injection, JSON or form data encoding, and file-aware response parsing.

Args:
    method (str): HTTP method, such as 'GET', 'POST', etc.
    url (str): The target URL for the HTTP request.
    api_key (str): Optional API key, inserted into query parameters.
    headers (dict): HTTP request headers.
    params (dict): URL query parameters.
    body (Union[str, dict]): HTTP request body (raw string or JSON-formatted dict).
    timeout (int): Timeout duration for the request (in seconds).
    proxies (dict, optional): Proxy settings for the request, if needed.
''')

add_example('HttpRequest', ['''\
>>> from lazyllm.components import HttpRequest
>>> request = HttpRequest(
...     method="GET",
...     url="https://api.github.com/repos/openai/openai-python",
...     api_key="",
...     headers={"Accept": "application/json"},
...     params={},
...     body=None
... )
>>> result = request()
>>> print(result["status_code"])
... 200
>>> print(result["content"][:100])
... '{"id":123456,"name":"openai-python", ...}'
'''])

add_chinese_doc('DBManager', '''\
数据库管理器的抽象基类。

该类定义了构建数据库连接器的通用接口，包括 `execute_query` 抽象方法和 `desc` 描述属性。

Args:
    db_type (str): 数据库类型标识符，例如 'mysql'、'mongodb'。
''')

add_english_doc('DBManager', '''\
Abstract base class for database managers.

This class defines the standard interface and helpers for building database connectors, including a required `execute_query` method and description property.

Args:
    db_type (str): Type identifier of the database (e.g., 'mysql', 'mongodb').
''')

add_example('DBManager', ['''\
>>> from lazyllm.components import DBManager
>>> class DummyDB(DBManager):
...     def __init__(self):
...         super().__init__(db_type="dummy")
...     def execute_query(self, statement):
...         return f"Executed: {statement}"
...     @property
...     def desc(self):
...         return "Dummy database for testing."
>>> db = DummyDB()
>>> print(db("SELECT * FROM test"))
... Executed: SELECT * FROM test
'''])

add_chinese_doc('DBManager.execute_query', '''\
执行数据库查询语句的抽象方法。此方法需要由具体的数据库管理器子类实现，用于执行各种数据库操作。

Args:
    statement: 要执行的数据库查询语句，可以是 SQL 语句或其他数据库特定的查询语言

此方法的特点：

- **抽象方法**: 需要在子类中实现具体的数据库操作逻辑
- **统一接口**: 为不同的数据库类型提供统一的查询接口
- **错误处理**: 子类实现应该包含适当的错误处理和状态报告
- **结果格式化**: 返回格式化的字符串结果，便于后续处理

**注意**: 此方法是数据库管理器的核心方法，所有具体的数据库操作都通过此方法执行。

''')

add_english_doc('DBManager.execute_query', '''\
Abstract method for executing database query statements. This method needs to be implemented by specific database manager subclasses to execute various database operations.

Args:
    statement: The database query statement to execute, which can be SQL statements or other database-specific query languages

Features of this method:

- **Abstract Method**: Requires implementation of specific database operation logic in subclasses
- **Unified Interface**: Provides a unified query interface for different database types
- **Error Handling**: Subclass implementations should include appropriate error handling and status reporting
- **Result Formatting**: Returns formatted string results for subsequent processing

**Note**: This method is the core method of the database manager, and all specific database operations are executed through this method.

''')

add_chinese_doc("SqlManager","""\
SqlManager是与数据库进行交互的专用工具。它提供了连接数据库，设置、创建、检查数据表，插入数据，执行查询的方法。

Args:
    db_type (str): 数据库类型，支持: postgresql, mysql, mssql, sqlite, mysql+pymysql
    user (str): 数据库用户名
    password (str): 数据库密码
    host (str): 数据库主机地址
    port (int): 数据库端口号
    db_name (str): 数据库名称
    options_str (str, optional): 连接选项字符串，默认为None
    tables_info_dict (Dict, optional): 表结构信息字典，用于初始化表结构，默认为None
""")

add_english_doc("SqlManager","""\
SqlManager is a specialized tool for interacting with databases.
It provides methods for creating tables, executing queries, and performing updates on databases.

Args:
    db_type (str): Database type, supports: postgresql, mysql, mssql, sqlite, mysql+pymysql
    user (str): Database username
    password (str): Database password
    host (str): Database host address
    port (int): Database port number
    db_name (str): Database name
    options_str (str, optional): Connection options string, defaults to None
    tables_info_dict (Dict, optional): Table structure information dictionary for initializing table structure, defaults to None
""")

add_chinese_doc("SqlManager.get_session", """\
这是一个上下文管理器，它创建并返回一个数据库连接Session，并在完成时自动提交或回滚更改并在使用完成后自动关闭会话。
""")

add_english_doc("SqlManager.get_session", """\
This is a context manager that creates and returns a database session, yields it for use, and then automatically commits or rolls back changes and closes the session when done.
""")

add_chinese_doc("SqlManager.check_connection", """\
检查数据库连接状态。

测试与数据库的连接是否正常建立。

**Returns:**\n
- DBResult: DBResult.status 连接成功(True), 连接失败(False)。DBResult.detail 包含失败信息
""")

add_english_doc("SqlManager.check_connection", """\
Check database connection status.

Tests whether the connection to the database is successfully established.

**Returns:**\n
- DBResult: DBResult.status True if the connection is successful, False if it fails. DBResult.detail contains failure information.
""")

add_chinese_doc("SqlManager.set_desc", """\
对于SqlManager搭配LLM使用自然语言查询的表项设置其描述，尤其当其表名、列名及取值不具有自解释能力时。
例如：
数据表Document的status列取值包括: "waiting", "working", "success", "failed"，tables_desc_dict参数应为 {"Document": "status列取值包括: waiting, working, success, failed"}

Args:
    tables_desc_dict (dict): 表项的补充说明
""")

add_english_doc("SqlManager.set_desc", """\
When using SqlManager with LLM to query table entries in natural language, set descriptions for better results, especially when table names, column names, and values are not self-explanatory.

Args:
    tables_desc_dict (dict): descriptive comment for tables
""")

add_chinese_doc("SqlManager.get_all_tables", """\
获取数据库中所有表的列表。

刷新元数据后返回当前数据库中的所有表名。

**Returns:**\n
- List[str]: 数据库中所有表名的列表
""")

add_english_doc("SqlManager.get_all_tables", """\
Get list of all tables in the database.

Refreshes metadata and returns all table names in the current database.

**Returns:**\n
- List[str]: List of all table names in the database
""")

add_chinese_doc("SqlManager.get_table_orm_class", """\
根据表名获取对应的ORM类。

通过表名反射获取SQLAlchemy自动映射的ORM类。

Args:
    table_name (str): 要获取的表名

**Returns:**\n
- sqlalchemy.ext.automap.Class: 对应的ORM类，如果表不存在返回None
""")

add_english_doc("SqlManager.get_table_orm_class", """\
Get corresponding ORM class by table name.

Reflects and gets SQLAlchemy automapped ORM class through table name.

Args:
    table_name (str): Table name to retrieve

**Returns:**\n
- sqlalchemy.ext.automap.Class: Corresponding ORM class, returns None if table doesn't exist
""")

add_chinese_doc("SqlManager.execute_commit", """\
执行SQL提交语句。

执行DDL或DML语句并自动提交事务，适用于CREATE、ALTER、INSERT、UPDATE、DELETE等操作。

Args:
    statement (str): 要执行的SQL语句
""")

add_english_doc("SqlManager.execute_commit", """\
Execute SQL commit statements.

Executes DDL or DML statements and automatically commits transactions. Suitable for CREATE, ALTER, INSERT, UPDATE, DELETE operations.

Args:
    statement (str): SQL statement to execute
""")

add_chinese_doc("SqlManager.execute_query", """\
执行sql查询脚本并以JSON字符串返回结果。
""")

add_english_doc("SqlManager.execute_query", """\
Execute the SQL query script and return the result as a JSON string.
""")

add_chinese_doc("SqlManager.create_table", """\
创建数据表

Args:
    table (str/Type[DeclarativeBase]/DeclarativeMeta): 数据表schema。支持三种参数类型：类型为str的sql语句，继承自DeclarativeBase或继承自declarative_base()的ORM类
""")

add_english_doc("SqlManager.create_table", """\
Create a table

Args:
    table (str/Type[DeclarativeBase]/DeclarativeMeta): table schema。Supports three types of parameters: SQL statements with type str, ORM classes that inherit from DeclarativeBase or declarative_base().
""")

add_chinese_doc("SqlManager.drop_table", """\
删除数据表

Args:
    table (str/Type[DeclarativeBase]/DeclarativeMeta): 数据表schema。支持三种参数类型：类型为str的数据表名，继承自DeclarativeBase或继承自declarative_base()的ORM类
""")

add_english_doc("SqlManager.drop_table", """\
Delete a table

Args:
    table (str/Type[DeclarativeBase]/DeclarativeMeta): table schema。Supports three types of parameters: Table name with type str, ORM classes that inherit from DeclarativeBase or declarative_base().
""")

add_chinese_doc("SqlManager.insert_values", """\
批量数据插入

Args:
    table_name (str): 数据表名
    vals (List[dict]): 待插入数据，格式为[{"col_name1": v01, "col_name2": v02, ...}, {"col_name1": v11, "col_name2": v12, ...}, ...]
""")

add_english_doc("SqlManager.insert_values", """\
Bulk insert data

Args:
    table_name (str): Table name
    vals (List[dict]): data to be inserted, format as [{"col_name1": v01, "col_name2": v02, ...}, {"col_name1": v11, "col_name2": v12, ...}, ...]
""")

add_chinese_doc("MongoDBManager", """\
MongoDBManager是与MongoB数据库进行交互的专用工具。它提供了检查连接，获取数据库连接对象，执行查询的方法。

Args:
   user (str): MongoDB用户名
    password (str): MongoDB密码
    host (str): MongoDB服务器地址
    port (int): MongoDB服务器端口
    db_name (str): 数据库名称
    collection_name (str): 集合名称
    **kwargs: 额外配置参数，包括：
        - options_str (str): 连接选项字符串
        - collection_desc_dict (dict): 集合描述字典
""")

add_english_doc("MongoDBManager", """\
MongoDBManager is a specialized tool for interacting with MongoB databases.
It provides methods to check the connection, obtain the database connection object, and execute query.

Args:
   user (str): MongoDB username
    password (str): MongoDB password
    host (str): MongoDB server address
    port (int): MongoDB server port
    db_name (str): Database name
    collection_name (str): Collection name
    **kwargs: Additional configuration parameters including:
        - options_str (str): Connection options string
        - collection_desc_dict (dict): Collection description dictionary
""")

add_example('MongoDBManager', ['''\
>>> from lazyllm.components import MongoDBManager
>>> mgr = MongoDBManager(
...     user="admin",
...     password="123456",
...     host="localhost",
...     port=27017,
...     db_name="mydb",
...     collection_name="books"
... )
>>> result = mgr.execute_query('[{"$match": {"author": "Tolstoy"}}]')
>>> print(result)
... '[{"title": "War and Peace", "author": "Tolstoy"}]'
'''])


add_chinese_doc("MongoDBManager.get_client", """\
这是一个上下文管理器，它创建并返回一个数据库会话连接对象，并在使用完成后自动关闭会话。
使用方式例如：

with mongodb_manager.get_client() as client:
    all_dbs = client.list_database_names()

**Returns:**\n
- pymongo.MongoClient: 连接 MongoDB 数据库的对象
""")

add_english_doc("MongoDBManager.get_client", """\
This is a context manager that creates a database session, yields it for use, and closes the session when done.
Usage example:

with mongodb_manager.get_client() as client:
    all_dbs = client.list_database_names()

**Returns:**\n
- pymongo.MongoClient: MongoDB client used to connect to MongoDB database
""")

add_chinese_doc("MongoDBManager.check_connection", """\
检查当前MongoDBManager的连接状态。

**Returns:**\n
- DBResult: DBResult.status 连接成功(True), 连接失败(False)。DBResult.detail 包含失败信息
""")

add_english_doc("MongoDBManager.check_connection", """\
Check the current connection status of the MongoDBManager.

**Returns:**\n
- DBResult: DBResult.status True if the connection is successful, False if it fails. DBResult.detail contains failure information.
""")

add_chinese_doc("MongoDBManager.set_desc", """\
对于MongoDBManager搭配LLM使用自然语言查询的文档集设置其必须的关键字描述。注意，查询需要用到的关系字都必须提供，因为MonoDB无法像SQL数据库一样获得表结构信息

Args:
    schema_desc_dict (dict): 文档集的关键字描述
""")

add_english_doc("MongoDBManager.set_desc", """\
When using MongoDBManager with LLM to query documents in natural language, set descriptions for the necessary keywords. Note that all relevant keywords needed for queries must be provided because MongoDB cannot obtain like structural information like a SQL database.

Args:
    tables_desc_dict (dict): descriptive comment for documents
""")

add_chinese_doc("SqlCall", """\
SqlCall 是一个扩展自 ModuleBase 的类,提供了使用语言模型(LLM)生成和执行 SQL 查询的接口。
它设计用于与 SQL 数据库交互,从语言模型的响应中提取 SQL 查询,执行这些查询,并返回结果或解释。

Args:
    llm: 用于生成和解释 SQL 查询及解释的大语言模型。
    sql_manager (DBManager): 数据库管理器实例，包含数据库连接和描述信息
    sql_examples (str, optional): SQL示例字符串，用于提示工程。默认为空字符串
    sql_post_func (Callable, optional): 对生成的SQL语句进行后处理的函数。默认为 ``None``
    use_llm_for_sql_result (bool, optional): 是否使用LLM来解释SQL执行结果。默认为 ``True``
    return_trace (bool, optional): 是否返回执行跟踪信息。默认为 ``False``
""")

add_english_doc("SqlCall", """\
SqlCall is a class that extends ModuleBase and provides an interface for generating and executing SQL queries using a language model (LLM).
It is designed to interact with a SQL database, extract SQL queries from LLM responses, execute those queries, and return results or explanations.

Args:
    llm: A language model to be used for generating and interpreting SQL queries and explanations.
    sql_manager (DBManager): Database manager instance containing connection and description information
    sql_examples (str, optional): SQL example strings for prompt engineering. Defaults to empty string
    sql_post_func (Callable, optional): Function for post-processing generated SQL statements. Defaults to ``None``
    use_llm_for_sql_result (bool, optional): Whether to use LLM to explain SQL execution results. Defaults to ``True``
    return_trace (bool, optional): Whether to return execution trace information. Defaults to ``False``
""")

add_example("SqlCall", """\
    >>> # First, run SqlManager example
    >>> import lazyllm
    >>> from lazyllm.tools import SQLManger, SqlCall
    >>> sql_tool = SQLManger("personal.db")
    >>> sql_llm = lazyllm.OnlineChatModule(model="gpt-4o", source="openai", base_url="***")
    >>> sql_call = SqlCall(sql_llm, sql_tool, use_llm_for_sql_result=True)
    >>> print(sql_call("去年一整年销售额最多的员工是谁?"))
""")

add_english_doc('SqlCall.sql_query_promt_hook', '''\
Hook to prepare the prompt inputs for generating a database query from user input.

Args:
    input (Union[str, List, Dict[str, str], None]): The user's natural language query.
    history (List[Union[List[str], Dict[str, Any]]]): Conversation history.
    tools (Union[List[Dict[str, Any]], None]): Available tool descriptions.
    label (Union[str, None]): Optional label for the prompt.

**Returns:**\n
- Tuple: A tuple containing the formatted prompt dict (with current_date, db_type, desc, user_query), history, tools, and label.
''')

add_chinese_doc('SqlCall.sql_query_promt_hook', '''\ 
为从用户输入生成数据库查询准备 prompt 的 hook。

Args:
    input (Union[str, List, Dict[str, str], None]): 用户的自然语言查询。
    history (List[Union[List[str], Dict[str, Any]]]): 会话历史。
    tools (Union[List[Dict[str, Any]], None]): 可用工具描述。
    label (Union[str, None]): 可选标签。

**Returns:**\n
- Tuple: 包含格式化后的 prompt 字典（包括 current_date、db_type、desc、user_query）、history、tools 和 label。
''')

add_english_doc('SqlCall.sql_explain_prompt_hook', '''\
Hook to prepare the prompt for explaining the execution result of a database query.

Args:
    input (Union[str, List, Dict[str, str], None]): A list containing the query and its result.
    history (List[Union[List[str], Dict[str, Any]]]): Conversation history.
    tools (Union[List[Dict[str, Any]], None]): Available tool descriptions.
    label (Union[str, None]): Optional label for the prompt.

**Returns:**\n
- Tuple: A tuple containing the formatted prompt dict (history_info, desc, query, result, explain_query), history, tools, and label.
''')

add_chinese_doc('SqlCall.sql_explain_prompt_hook', '''\ 
为解释数据库查询执行结果准备 prompt 的 hook。

Args:
    input (Union[str, List, Dict[str, str], None]): 包含查询和结果的列表。
    history (List[Union[List[str], Dict[str, Any]]]): 会话历史。
    tools (Union[List[Dict[str, Any]], None]): 可用工具描述。
    label (Union[str, None]): 可选标签。

**Returns:**\n
- Tuple: 包含格式化后的 prompt 字典（history_info、desc、query、result、explain_query）、history、tools 和 label。
''')

add_english_doc('SqlCall.extract_sql_from_response', '''\
Extract SQL (or MongoDB pipeline) statement from the raw LLM response.

Args:
    str_response (str): Raw text returned by the LLM which may contain code fences.

**Returns:**\n
- tuple[bool, str]: A tuple where the first element indicates whether extraction succeeded, and the second is the cleaned or original content. If sql_post_func is provided, it is applied to the extracted content.
''')

add_chinese_doc('SqlCall.extract_sql_from_response', '''\ 
从原始 LLM 响应中提取 SQL（或 MongoDB pipeline）语句。

Args:
    str_response (str): LLM 返回的原始文本，可能包含代码块。

**Returns:**\n
- tuple[bool, str]: 第一个元素表示是否成功提取，第二个是清洗后的或原始内容。如果提供了 sql_post_func，则会应用于提取结果。
''')

# ---------------------------------------------------------------------------- #

add_chinese_doc("HttpTool", """
用于访问第三方服务和执行自定义代码的模块。参数中的 `params` 和 `headers` 的 value，以及 `body` 中可以包含形如 `{{variable}}` 这样用两个花括号标记的模板变量，然后在调用的时候通过参数来替换模板中的值。参考 [[lazyllm.tools.HttpTool.forward]] 中的使用说明。

Args:
    method (str, optional): 指定 http 请求方法，参考 `https://developer.mozilla.org/en-US/docs/Web/HTTP/Methods`。
    url (str, optional): 要访问的 url。如果该字段为空，则表示该模块不需要访问第三方服务。
    params (Dict[str, str], optional): 请求 url 需要填充的 params 字段。如果 url 为空，该字段会被忽略。
    headers (Dict[str, str], optional): 访问 url 需要填充的 header 字段。如果 url 为空，该字段会被忽略。
    body (Dict[str, str], optional): 请求 url 需要填充的 body 字段。如果 url 为空，该字段会被忽略。
    timeout (int): 请求超时时间，单位是秒，默认值是 10。
    proxies (Dict[str, str], optional): 指定请求 url 时所使用的代理。代理格式参考 `https://www.python-httpx.org/advanced/proxies`。
    code_str (str, optional): 一个字符串，包含用户定义的函数。如果参数 `url` 为空，则直接执行该函数，执行时所有的参数都会转发给该函数；如果 `url` 不为空，该函数的参数为请求 url 返回的结果，此时该函数作为 url 返回后的后处理函数。
    vars_for_code (Dict[str, Any]): 一个字典，传入运行 code 所需的依赖及变量。
    outputs (Optional[List[str]]): 期望提取的输出字段名。
    extract_from_result (Optional[bool]): 是否从响应字典中直接提取指定字段。
""")

add_english_doc("HttpTool", """
Module for accessing third-party services and executing custom code. The values in `params` and `headers`, as well as in body, can include template variables marked with double curly braces like `{{variable}}`, which are then replaced with actual values through parameters when called. Refer to the usage instructions in [[lazyllm.tools.HttpTool.forward]].

Args:
    method (str, optional): Specifies the HTTP request method, refer to `https://developer.mozilla.org/en-US/docs/Web/HTTP/Methods`.
    url (str, optional): The URL to access. If this field is empty, it indicates that the module does not need to access third-party services.
    params (Dict[str, str], optional): Params fields to be filled when requesting the URL. If the URL is empty, this field will be ignored.
    headers (Dict[str, str], optional): Header fields to be filled when accessing the URL. If the URL is empty, this field will be ignored.
    body (Dict[str, str], optional): Body fields to be filled when requesting the URL. If the URL is empty, this field will be ignored.
    timeout (int): Request timeout in seconds, default value is 10.
    proxies (Dict[str, str], optional): Specifies the proxies to be used when requesting the URL. Proxy format refer to `https://www.python-httpx.org/advanced/proxies`.
    code_str (str, optional): A string containing a user-defined function. If the parameter url is empty, execute this function directly, forwarding all arguments to it; if url is not empty, the parameters of this function are the results returned from the URL request, and in this case, the function serves as a post-processing function for the URL response.
    vars_for_code (Dict[str, Any]): A dictionary that includes dependencies and variables required for running the code.
    outputs (Optional[List[str]]): Names of expected output fields.
    extract_from_result (Optional[bool]): Whether to extract fields directly from response dict using `outputs`.
""")

add_example("HttpTool", """
from lazyllm.tools import HttpTool

code_str = "def identity(content): return content"
tool = HttpTool(method='GET', url='http://www.sensetime.com/', code_str=code_str)
ret = tool()
""")

add_chinese_doc("HttpTool.forward", """
用于执行初始化时指定的操作：请求指定的 url 或者执行传入的函数。一般不直接调用，而是通过基类的 `__call__` 来调用。如果构造函数的 `url` 参数不为空，则传入的所有参数都会作为变量，用于替换在构造函数中使用 `{{}}` 标记的模板参数；如果构造函数的参数 `url` 为空，并且 `code_str` 不为空，则传入的所有参数都会作为 `code_str` 中所定义函数的参数。
""")

add_english_doc("HttpTool.forward", """
Used to perform operations specified during initialization: request the specified URL or execute the passed function. Generally not called directly, but through the base class's `__call__`. If the `url` parameter in the constructor is not empty, all passed parameters will be used as variables to replace template parameters marked with `{{}}` in the constructor; if the `url` parameter in the constructor is empty and `code_str` is not empty, all passed parameters will be used as arguments for the function defined in `code_str`.
""")

add_example("HttpTool.forward", """
from lazyllm.tools import HttpTool

code_str = "def exp(v, n): return v ** n"
tool = HttpTool(code_str=code_str)
assert tool(v=10, n=2) == 100
""")

add_tools_chinese_doc("Weather", """
天气信息查询工具类，继承自HttpTool。

提供城市天气信息的实时查询功能，通过中国气象局API获取指定城市的天气数据。
""")

add_tools_english_doc("Weather", """
Weather information query tool class, inherits from HttpTool.

Provides real-time weather information query functionality, retrieves weather data for specified cities through China Meteorological Administration API.
""")

add_tools_example("Weather", """
from lazyllm.tools.tools import Weather

weather = Weather()
""")

add_tools_chinese_doc("Weather.forward", """
查询某个城市的天气。接收的城市输入最小范围为地级市，如果是直辖市则最小范围为区。输入的城市或区名称不带后缀的“市”或者“区”。参考下面的例子。

Args:
    city_name (str): 需要获取天气的城市名称。

**Returns:**\n
- Optional[Dict]: 天气信息的字典数据，如果城市不存在返回None
""")

add_tools_english_doc("Weather.forward", """
Query the weather of a specific city. The minimum input scope for cities is at the prefecture level, and for municipalities, it is at the district level. The input city or district name should not include the suffix "市" (city) or "区" (district). Refer to the examples below.

Args:
    city_name (str): The name of the city for which weather information is needed.

**Returns:**\n
- Optional[Dict]: Dictionary containing weather information, returns None if city doesn't exist
""")

add_tools_example("Weather.forward", """
from lazyllm.tools.tools import Weather

weather = Weather()
res = weather('海淀')
""")

add_tools_chinese_doc("GoogleSearch", """
通过 Google 搜索指定的关键词。

Args:
    custom_search_api_key (str): 用户申请的 Google API key。
    search_engine_id (str): 用户创建的用于检索的搜索引擎 id。
    timeout (int): 搜索请求的超时时间，单位是秒，默认是 10。
    proxies (Dict[str, str], optional): 请求时所用的代理服务。格式参考 `https://www.python-httpx.org/advanced/proxies`。
""")

add_tools_english_doc("GoogleSearch", """
Search for specified keywords through Google.

Args:
    custom_search_api_key (str): The Google API key applied by the user.
    search_engine_id (str): The ID of the search engine created by the user for retrieval.
    timeout (int): The timeout for the search request, in seconds, default is 10.
    proxies (Dict[str, str], optional): The proxy services used during the request. Format reference `https://www.python-httpx.org/advanced/proxies`.
""")

add_tools_example("GoogleSearch", """
from lazyllm.tools.tools import GoogleSearch

key = '<your_google_search_api_key>'
cx = '<your_search_engine_id>'

google = GoogleSearch(custom_search_api_key=key, search_engine_id=cx)
""")

add_tools_chinese_doc("GoogleSearch.forward", """
执行搜索请求。

Args:
    query (str): 要检索的关键词。
    date_restrict (str): 要检索内容的时效性。默认检索一个月内的网页（`m1`）。参数格式可以参考 `https://developers.google.com/custom-search/v1/reference/rest/v1/cse/list?hl=zh-cn`。
    search_engine_id (str, optional): 用于检索的搜索引擎 id。如果该值为空，则使用构造函数中传入的值。
""")

add_tools_english_doc("GoogleSearch.forward", """
Execute search request.

Args:
    query (str): Keywords to retrieve.
    date_restrict (str): Timeliness of the content to retrieve. Defaults to web pages within one month (m1). Refer to `https://developers.google.com/custom-search/v1/reference/rest/v1/cse/list?hl=zh-cn` for parameter format.
    search_engine_id (str, optional): Search engine ID for retrieval. If this value is empty, the value passed in the constructor is used.
""")

add_tools_example("GoogleSearch.forward", """
from lazyllm.tools.tools import GoogleSearch

key = '<your_google_search_api_key>'
cx = '<your_search_engine_id>'

google = GoogleSearch(key, cx)
res = google(query='商汤科技', date_restrict='m1')
""")

add_tools_chinese_doc('Calculator', '''
简单计算器模块，继承自ModuleBase。

提供数学表达式计算功能，支持基本的算术运算和数学函数。
''')

add_tools_english_doc('Calculator', '''
Simple calculator module, inherits from ModuleBase.

Provides mathematical expression calculation functionality, supports basic arithmetic operations and math functions.
''')

add_tools_example('Calculator', '''
from lazyllm.tools.tools import Calculator
calc = Calculator()
''')

add_tools_chinese_doc('Calculator.forward', '''
计算用户输入的表达式的值。

Args:
    exp (str): 需要计算的表达式的值。必须符合 Python 计算表达式的语法。可使用 Python math 库中的数学函数。
    *args: 可变位置参数
    **kwargs: 可变关键字参数
''')

add_tools_english_doc('Calculator.forward', '''
Calculate the value of the user input expression.

Args:
    exp (str): The expression to be calculated. It must conform to the syntax for evaluating expressions in Python. Mathematical functions from the Python math library can be used.
    *args: Variable positional arguments
    **kwargs: Variable keyword arguments 
''')

add_tools_example('Calculator.forward', '''
from lazyllm.tools.tools import Calculator
calc = Calculator()
result1 = calc.forward("2 + 3 * 4")  
print(f"2 + 3 * 4 = {result1}")
''')

add_tools_chinese_doc('TencentSearch', '''
腾讯搜索接口封装类，用于调用腾讯云的内容搜索服务。

提供对腾讯云搜索API的封装，支持关键词搜索和结果处理。

Args:
    secret_id (str): 腾讯云API密钥ID，用于身份认证
    secret_key (str): 腾讯云API密钥，用于身份认证
''')

add_tools_english_doc('TencentSearch', '''
Tencent search interface wrapper class for calling Tencent Cloud content search services.

Provides encapsulation of Tencent Cloud search API, supporting keyword search and result processing.

Args:
    secret_id (str): Tencent Cloud API key ID for authentication
    secret_key (str): Tencent Cloud API key for authentication

''')

add_tools_example('TencentSearch', '''
from lazyllm.tools.tools import TencentSearch
secret_id = '<your_secret_id>'
secret_key = '<your_secret_key>'
searcher = TencentSearch(secret_id, secret_key)
''')

add_tools_chinese_doc('TencentSearch.forward', '''
搜索用户输入的查询。

Args:
    query (str): 用户待查询的内容。

**Returns:**\n
- package: 包含搜索结果的对象，如果发生错误则返回空package
''')

add_tools_english_doc('TencentSearch.forward', '''
Searches for the query entered by the user.

Args:
    query (str): The content that the user wants to query.

**Returns:**\n
- package: Object containing search results, returns empty package if error occurs
''')

add_tools_example('TencentSearch.forward', '''
from lazyllm.tools.tools import TencentSearch
secret_id = '<your_secret_id>'
secret_key = '<your_secret_key>'
searcher = TencentSearch(secret_id, secret_key)
res = searcher('calculus')
''')


# ---------------------------------------------------------------------------- #

# mcp/client.py

add_english_doc('MCPClient', '''\
MCP client that can be used to connect to an MCP server. It supports both local servers (through stdio client) and remote servers (through sse client).

If the 'command_or_url' is a url string (started with 'http' or 'https'), a remote server will be connected, otherwise a local server will be started and connected.

Args:
    command_or_url (str): The command or url string, which will be used to start a local server or connect to a remote server.
    args (list[str], optional): Arguments list used for starting a local server, if you want to connect to a remote server, this argument is not needed. (default is [])
    env (dict[str, str], optional): Environment variables dictionary used in tools, for example some api keys. (default is None)
    headers(dict[str, Any], optional): HTTP headers used in sse client connection. (default is None)
    timeout (float, optional): Timeout for sse client connection, in seconds. (default is 5)
''')

add_chinese_doc('MCPClient', '''\
MCP客户端，用于连接MCP服务器。同时支持本地服务器和sse服务器。

如果传入的 'command_or_url' 是一个 URL 字符串（以 'http' 或 'https' 开头），则将连接到远程服务器；否则，将启动并连接到本地服务器。


Args:
    command_or_url (str): 用于启动本地服务器或连接远程服务器的命令或 URL 字符串。
    args (list[str], optional): 用于启动本地服务器的参数列表；如果要连接远程服务器，则无需此参数。（默认值为[]）
    env (dict[str, str], optional): 工具中使用的环境变量，例如一些 API 密钥。（默认值为None）
    headers(dict[str, Any], optional): 用于sse客户端连接的HTTP头。（默认值为None）
    timeout (float, optional): sse客户端连接的超时时间，单位为秒。(默认值为5)
''')


add_english_doc('MCPClient.call_tool', '''\
Calls one of the tools provided in the toolset of the connected MCP server via the MCP client and returns the result.

Args:
    tool_name (str): The name of the tool.
    arguments (dict): The parameters for the tool.
''')

add_chinese_doc('MCPClient.call_tool', '''\
通过MCP客户端调用连接的MCP服务器提供的工具集中的某一个工具，并返回结果。

Args:
    tool_name (str): 工具名称。
    arguments (dict): 工具传参。
''')


add_english_doc('MCPClient.list_tools', '''\
Retrieve the list of tools from the currently connected MCP client.

**Returns:**\n
- Any: The list of tools returned by the MCP client.
''')

add_chinese_doc('MCPClient.list_tools', '''\
获取当前连接的 MCP 客户端的工具列表。

**Returns:**\n
- Any: MCP 客户端返回的工具列表。
''')


add_english_doc('MCPClient.get_tools', '''\
Retrieve a filtered list of tools from the MCP client.

Args:
    allowed_tools (Optional[list[str]]): List of tool names to filter. If None, all tools are returned.

**Returns:**\n
- Any: List of tools that match the filter criteria.
''')

add_chinese_doc('MCPClient.get_tools', '''\
从 MCP 客户端获取经过筛选的工具列表。

Args:
    allowed_tools (Optional[list[str]]): 要筛选的工具名称列表，若为 None，则返回所有工具。

**Returns:**\n
- Any: 符合筛选条件的工具列表。
''')


add_english_doc('MCPClient.deploy', '''\
Deploys the MCP client with the specified SSE server settings asynchronously.

Args:
    sse_settings (SseServerSettings): Configuration settings for the SSE server.
''')

add_chinese_doc('MCPClient.deploy', '''\
使用指定的 SSE 服务器设置异步部署 MCP 客户端。

Args:
    sse_settings (SseServerSettings): SSE 服务器的配置设置。
''')


add_english_doc('MCPClient.aget_tools', '''\
Used to convert the tool set from the MCP server into a list of functions available for LazyLLM and return them.

The allowed_tools parameter is used to specify the list of tools to be returned. If None, all tools will be returned.

Args: 
    allowed_tools (list[str], optional): The list of tools expected to be returned. Defaults to None, meaning that all tools will be returned.
''')

add_chinese_doc('MCPClient.aget_tools', '''\
用于将MCP服务器中的工具集转换为LazyLLM可用的函数列表，并返回。

allowed_tools参数用于指定要返回的工具列表，默认为None，表示返回所有工具。

Args:
    allowed_tools (list[str], optional): 期望返回的工具列表，默认为None，表示返回所有工具。
''')


add_example('MCPClient', '''\
>>> from lazyllm.tools import MCPClient
>>> mcp_server_configs = {
...     "filesystem": {
...         "command": "npx",
...         "args": [
...             "-y",
...             "@modelcontextprotocol/server-filesystem",
...             "./",
...         ]
...     }
... }
>>> file_sys_config = mcp_server_configs["filesystem"]
>>> file_client = MCPClient(
...     command_or_url=file_sys_config["command"],
...     args=file_sys_config["args"],
... )
>>> from lazyllm import OnlineChatModule
>>> from lazyllm.tools.agent.reactAgent import ReactAgent
>>> llm=OnlineChatModule(source="deepseek", stream=False)
>>> agent = ReactAgent(llm.share(), file_client.get_tools())
>>> print(agent("Write a Chinese poem about the moon, and save it to a file named 'moon.txt".))
''')


# ---------------------------------------------------------------------------- #

# mcp/tool_adaptor.py

add_english_doc('mcp.tool_adaptor.generate_lazyllm_tool', '''\
Dynamically build a function for the LazyLLM agent based on a tool provided by the MCP server.

Args:
    client (mcp.ClientSession): MCP client which connects to the MCP server.
    mcp_tool (mcp.types.Tool): A tool provided by the MCP server.
''')

add_chinese_doc('mcp.tool_adaptor.generate_lazyllm_tool', '''\
将 MCP 服务器提供的工具转换为 LazyLLM 代理使用的函数。

Args:
    client (mcp.ClientSession): 连接到MCP服务器的MCP客户端。
    mcp_tool (mcp.types.Tool): 由MCP服务器提供的工具。
''')


add_english_doc('rag.doc_node.ImageDocNode', '''\
A specialized document node for handling image content in RAG systems.

ImageDocNode extends DocNode to provide specialized functionality for image processing and embedding generation. It automatically handles image loading, base64 encoding for embedding, and PIL Image objects for LLM processing.

Args:
    image_path (str): The file path to the image file. This should be a valid path to an image file (e.g., .jpg, .png, .jpeg).
    uid (Optional[str]): Unique identifier for the document node. If not provided, a UUID will be automatically generated.
    group (Optional[str]): The group name this node belongs to. Used for organizing and filtering nodes.
    embedding (Optional[Dict[str, List[float]]]): Pre-computed embeddings for the image. Keys are embedding model names, values are embedding vectors.
    parent (Optional[DocNode]): Parent node in the document hierarchy. Used for building document trees.
    metadata (Optional[Dict[str, Any]]): Additional metadata associated with the image node.
    global_metadata (Optional[Dict[str, Any]]): Global metadata that applies to all nodes in the document.
    text (Optional[str]): Optional text description or caption for the image.
''')

add_chinese_doc('rag.doc_node.ImageDocNode', '''\
专门用于处理RAG系统中图像内容的文档节点。

ImageDocNode继承自DocNode，为图像处理和嵌入生成提供专门的功能。它自动处理图像加载、用于嵌入的base64编码，以及用于LLM处理的PIL图像对象。

Args:
    image_path (str): 图像文件的文件路径。这应该是一个有效的图像文件路径（例如.jpg、.png、.jpeg）。
    uid (Optional[str]): 文档节点的唯一标识符。如果未提供，将自动生成UUID。
    group (Optional[str]): 此节点所属的组名。用于组织和过滤节点。
    embedding (Optional[Dict[str, List[float]]]): 图像的预计算嵌入。键是嵌入模型名称，值是嵌入向量。
    parent (Optional[DocNode]): 文档层次结构中的父节点。用于构建文档树。
    metadata (Optional[Dict[str, Any]]): 与图像节点关联的附加元数据。
    global_metadata (Optional[Dict[str, Any]]): 适用于文档中所有节点的全局元数据。
    text (Optional[str]): 图像的可选文本描述或标题。
''')

add_example('rag.doc_node.ImageDocNode', '''\
>>> from lazyllm.tools.rag.doc_node import ImageDocNode, MetadataMode
>>> import numpy as np
>>> image_node = ImageDocNode(
...     image_path="/home/mnt/yehongfei/Code/Test/framework.jpg",
...     text="这是一张照片"
)
>>> def clip_emb(content, modality="image"):
...     if modality == "image":
...         return [np.random.rand(512).tolist()]
...     return [np.random.rand(256).tolist()]
>>> embed_functions = {"clip": clip_emb}
>>> image_node.do_embedding(embed_functions)
>>> print(f"嵌入维度: {len(image_node.embedding['clip'])}")
>>> text_representation = image_node.get_text()
>>> content_representation = image_node.get_content(MetadataMode.EMBED)
>>> print(f"text属性: {text_representation}")
>>> print(f"content属性: {content_representation}")    
''')

add_english_doc('rag.doc_node.ImageDocNode.do_embedding', '''\
Generate embeddings for the image using the provided embedding functions.

This method overrides the parent class method to handle image-specific embedding generation. It automatically converts the image to the appropriate format (base64 for embedding) and calls the embedding functions with the image modality.

Args:
    embed (Dict[str, Callable]): Dictionary of embedding functions. Keys are embedding model names, values are callable functions that accept (content, modality) and return embedding vectors.
''')

add_chinese_doc('rag.doc_node.ImageDocNode.do_embedding', '''\
使用提供的嵌入函数为图像生成嵌入。

此方法重写父类方法以处理图像特定的嵌入生成。它自动将图像转换为适当的格式（用于嵌入的base64），并使用图像模态调用嵌入函数。

Args:
    embed (Dict[str, Callable]): 嵌入函数字典。键是嵌入模型名称，值是接受(content, modality)并返回嵌入向量的可调用函数。
''')

add_english_doc('rag.doc_node.ImageDocNode.get_content', '''\
Get the image content in different formats based on the metadata mode.

This method returns the image content in different formats depending on the intended use case. For LLM processing, it returns a PIL Image object. For embedding generation, it returns a base64-encoded image string.

Args:
    metadata_mode (MetadataMode, optional): The mode for content retrieval. Defaults to MetadataMode.LLM.
        - MetadataMode.LLM: Returns PIL Image object for LLM processing
        - MetadataMode.EMBED: Returns base64-encoded image for embedding generation
        - Other modes: Returns the image path as text

**Returns:**\n
- Union[PIL.Image.Image, List[str], str]: The image content in the requested format.
''')

add_chinese_doc('rag.doc_node.ImageDocNode.get_content', '''\
根据元数据模式获取不同格式的图像内容。

此方法根据预期用例返回不同格式的图像内容。对于LLM处理，它返回PIL图像对象。对于嵌入生成，它返回base64编码的图像字符串。

Args:
    metadata_mode (MetadataMode, optional): 内容检索模式。默认为MetadataMode.LLM。
        - MetadataMode.LLM: 返回用于LLM处理的PIL图像对象
        - MetadataMode.EMBED: 返回用于嵌入生成的base64编码图像
        - 其他模式: 返回图像路径作为文本

**Returns:**\n
- Union[PIL.Image.Image, List[str], str]: 请求格式的图像内容。
''')

add_english_doc('rag.doc_node.ImageDocNode.get_text', '''\
Get the image path as text representation.

This method overrides the parent class method to return the image path instead of the content field, since ImageDocNode doesn't use the content field for storing text.

**Returns:**\n
- str: The image file path.
''')

add_chinese_doc('rag.doc_node.ImageDocNode.get_text', '''\
获取图像路径作为文本表示。

此方法重写父类方法以返回图像路径而不是内容字段，因为ImageDocNode不使用内容字段存储文本。

**Returns:**\n
- str: 图像文件路径。
''')

add_english_doc('rag.transform.AdaptiveTransform', '''\
A flexible document transformation system that applies different transforms based on document patterns.

AdaptiveTransform allows you to define multiple transformation strategies and automatically selects the appropriate one based on the document's file path or custom pattern matching. This is particularly useful when you have different types of documents that require different processing approaches.

Args:
    transforms (Union[List[Union[TransformArgs, Dict]], Union[TransformArgs, Dict]]): A list of transform configurations or a single transform configuration. 
    num_workers (int, optional): Number of worker threads for parallel processing. Defaults to 0.
''')

add_chinese_doc('rag.transform.AdaptiveTransform', '''\
一个灵活的文档转换系统，根据文档模式应用不同的转换策略。

AdaptiveTransform允许您定义多种转换策略，并根据文档的文件路径或自定义模式匹配自动选择适当的转换方法。当您有不同类型的文档需要不同处理方法时，这特别有用。

Args:
    transforms (Union[List[Union[TransformArgs, Dict]], Union[TransformArgs, Dict]]): 转换配置列表或单个转换配置。
    num_workers (int, optional): 并行处理的工作线程数。默认为0。
''')

add_example('rag.transform.AdaptiveTransform', '''\
>>> from lazyllm.tools.rag.transform import AdaptiveTransform, DocNode, SentenceSplitter
>>> doc1 = DocNode(text="这是第一个文档的内容。它包含多个句子。")
>>> doc2 = DocNode(text="这是第二个文档的内容。")
>>> transforms = [
...     {
...         'f': SentenceSplitter,
...         'pattern': '*.txt',
...         'kwargs': {'chunk_size': 50, 'chunk_overlap': 10}
...     },
...     {
...         'f': SentenceSplitter,
...         'pattern': '*.pdf',
...         'kwargs': {'chunk_size': 100, 'chunk_overlap': 20}
...     }
... ]
>>> adaptive = AdaptiveTransform(transforms)
>>> results1 = adaptive.transform(doc1)
>>> print(f"文档1转换结果: {len(results1)} 个块")
>>> for i, result in enumerate(results1):
...     print(f"  块 {i+1}: {result.text}")
>>> results2 = adaptive.transform(doc2)
>>> print(f"文档2转换结果: {len(results2)} 个块")
>>> for i, result in enumerate(results2):
...     print(f"  块 {i+1}: {result.text}")      
''')

add_english_doc('rag.transform.AdaptiveTransform.transform', '''\
Transform a document using the appropriate transformation strategy based on pattern matching.

This method evaluates each transform configuration in order and applies the first one that matches the document's path pattern. The matching logic supports both glob patterns and custom callable functions.

Args:
    document (DocNode): The document node to be transformed.
    **kwargs: Additional keyword arguments passed to the transform function.

**Returns:**\n
- List[Union[str, DocNode]]: A list of transformed results (strings or DocNode objects).
''')

add_chinese_doc('rag.transform.AdaptiveTransform.transform', '''\
根据模式匹配使用适当的转换策略转换文档。

此方法按顺序评估每个转换配置，并应用第一个匹配文档路径模式的转换。匹配逻辑支持glob模式和自定义可调用函数。

Args:
    document (DocNode): 要转换的文档节点。
    **kwargs: 传递给转换函数的附加关键字参数。

**Returns:**\n
- List[Union[str, DocNode]]: 转换结果列表（字符串或DocNode对象）。
''')

add_english_doc('rag.rerank.ModuleReranker', '''\
A reranker that uses trainable modules to reorder documents based on relevance to a query.

ModuleReranker is a specialized reranker that leverages trainable models (such as BGE-reranker, Cohere rerank, etc.) to improve the relevance of retrieved documents. It takes a list of documents and a query, then returns the documents reordered by their relevance scores.

Args:
    name (str): The name of the reranker. Defaults to "ModuleReranker".
    model (Union[Callable, str]): The reranking model. Can be either a model name (string) or a callable function.
    target (Optional[str]): Defaults to None.
    output_format (Optional[str]): The format for output processing. Defaults to None.
    join (Union[bool, str]): Whether to join the results. Defaults to False.
    **kwargs: Additional keyword arguments passed to the reranker model.
''')

add_chinese_doc('rag.rerank.ModuleReranker', '''\
使用可训练模块根据查询相关性重新排序文档的重排序器。

ModuleReranker是一个专门的重排序器，利用可训练模型（如BGE-reranker、Cohere rerank等）来提高检索文档的相关性。它接收文档列表和查询，然后返回按相关性分数重新排序的文档。

Args:
    name (str): 重排序器的名称。默认为"ModuleReranker"。
    model (Union[Callable, str]): 重排序模型。可以是模型名称（字符串）或可调用函数。
    target (Optional[str]): 默认为None。
    output_format (Optional[str]): 输出处理格式。默认为None。
    join (Union[bool, str]): 是否连接结果。默认为False。
    **kwargs: 传递给重排序模型模型的附加关键字参数。
''')

add_example('rag.rerank.ModuleReranker', '''\
>>> from lazyllm.tools.rag.rerank import ModuleReranker, DocNode
>>> def simple_reranker(query, documents, top_n):
...     query_lower = query.lower()
...     scores = []
...     for i, doc in enumerate(documents):
...         score = sum(1 for word in query_lower.split() if word in doc)
...         scores.append((i, score))
...     scores.sort(key=lambda x: x[1], reverse=True)
...     return scores[:top_n]
>>> reranker = ModuleReranker(
...     model=simple_reranker,
...     topk=2
... )
>>> docs = [
...     DocNode(text="机器学习算法在数据分析中应用广泛"),
...     DocNode(text="深度学习模型需要大量训练数据"),
...     DocNode(text="自然语言处理技术发展迅速"),
...     DocNode(text="计算机视觉在自动驾驶中的应用")
... ]
>>> query = "机器学习"
>>> results = reranker.forward(docs, query)
>>> for i, doc in enumerate(results):
...     print(f"  {i+1}. : {doc.text}")
...     print(f"     相关性分数: {doc.relevance_score:.4f}")        
''')

add_english_doc('rag.rerank.ModuleReranker.forward', '''\
Forward pass of the reranker that reorders documents based on relevance to the query.

This method takes a list of documents and a query, then uses the underlying reranking model to score and reorder the documents by relevance. The documents are processed in MetadataMode.EMBED format to ensure compatibility with the reranking model.

Args:
    nodes (List[DocNode]): List of document nodes to be reranked.
    query (str): The query string to rank documents against. Defaults to "".

**Returns:**\n
- List[DocNode]: List of document nodes reordered by relevance score, with relevance_score attribute added.
''')

add_chinese_doc('rag.rerank.ModuleReranker.forward', '''\
重排序器的前向传播，根据与查询的相关性重新排序文档。

此方法接收文档列表和查询，然后使用底层重排序模型对文档进行评分和重新排序。文档以MetadataMode.EMBED格式处理，以确保与重排序模型的兼容性。

Args:
    nodes (List[DocNode]): 要重排序的文档节点列表。
    query (str): 用于排序文档的查询字符串。默认为""。

**Returns:**\n
- List[DocNode]: 按相关性分数重新排序的文档节点列表，添加了relevance_score属性。
''')


add_english_doc('rag.global_metadata.GlobalMetadataDesc', '''\
A descriptor for global metadata, defining its type, optional element type, default value, and size constraints.
`class GlobalMetadataDesc`
This class is used to describe metadata properties such as type, optional constraints, and default values. It supports scalar and array data types, with specific size limitations for certain types.

Args:
    data_type (int): The type of the metadata as an integer, representing various data types (e.g., VARCHAR, ARRAY, etc.).
    element_type (Optional[int]): The type of individual elements if `data_type` is an array. Defaults to `None`.
    default_value (Optional[Any]): The default value for the metadata. If not provided, the default will be `None`.
    max_size (Optional[int]): The maximum size or length for the metadata. Required if `data_type` is `VARCHAR` or `ARRAY`.
''')

add_chinese_doc('rag.global_metadata.GlobalMetadataDesc', '''\
用于描述全局元数据的说明符，包括其类型、可选的元素类型、默认值和大小限制。
`class GlobalMetadataDesc`
此类用于描述元数据的属性，例如类型、可选约束和默认值。支持标量和数组数据类型，并对某些类型指定特定的大小限制。

Args:
    data_type (int): 元数据的类型，以整数表示，代表不同的数据类型（例如 VARCHAR、ARRAY 等）。
    element_type (Optional[int]): 如果 `data_type` 是数组，则表示数组中每个元素的类型。默认为 `None`。
    default_value (Optional[Any]): 元数据的默认值。如果未提供，默认值为 `None`。
    max_size (Optional[int]): 元数据的最大大小或长度。如果 `data_type` 为 `VARCHAR` 或 `ARRAY`，则此属性为必填项。
''')

# agent/functionCall.py
add_agent_chinese_doc('functionCall.StreamResponse', '''\
StreamResponse类用于封装带有前缀和颜色配置的流式输出行为。  
当启用流式模式时，调用实例会将带颜色的文本推送到文件系统队列中，用于异步处理或显示。

Args:
    prefix (str): 输出内容前的前缀文本，通常用于标识信息来源或类别。
    prefix_color (Optional[str]): 前缀文本的颜色，支持终端颜色代码，默认无颜色。
    color (Optional[str]): 主体内容文本颜色，支持终端颜色代码，默认无颜色。
    stream (bool): 是否启用流式输出模式，启用后会将文本推送至文件系统队列，默认关闭。
''')

add_agent_english_doc('functionCall.StreamResponse', '''\
StreamResponse class encapsulates streaming output behavior with configurable prefix and colors.  
When streaming is enabled, calling the instance enqueues colored text to a filesystem queue for asynchronous processing or display.

Args:
    prefix (str): Prefix text before the output, typically used to indicate the source or category.
    prefix_color (Optional[str]): Color of the prefix text, supports terminal color codes, defaults to None.
    color (Optional[str]): Color of the main content text, supports terminal color codes, defaults to None.
    stream (bool): Whether to enable streaming output mode, which enqueues text to the filesystem queue, defaults to False.
''')

add_agent_example('functionCall.StreamResponse', '''\
>>> from lazyllm.tools.agent.functionCall import StreamResponse
>>> resp = StreamResponse(prefix="[INFO]", prefix_color="green", color="white", stream=True)
>>> resp("Hello, world!")
Hello, world!
''')

add_chinese_doc('rag.web.DocWebModule', """\
文档Web界面模块，继承自ModuleBase，提供基于Web的文档管理交互界面。

Args:
    doc_server (ServerModule): 文档服务模块实例，提供后端API支持
    title (str, optional): 界面标题，默认为"文档管理演示终端"
    port (optional): 服务端口号或端口范围。默认为 ``None``（使用20800-20999范围）
    history (optional): 初始聊天历史记录，默认为 ``None``
    text_mode (optional): 文本处理模式，默认为``None``(动态模式)
    trace_mode (optional): 追踪模式，默认为``None``(刷新模式)

类属性:

    Mode: 模式枚举类，包含:
        - Dynamic: 动态模式
        - Refresh: 刷新模式
        - Appendix: 附录模式

注意事项:
    - 需要配合有效的doc_server实例使用
    - 端口冲突时会自动尝试范围内其他端口
    - 服务停止后会释放相关资源
""")

add_english_doc('rag.web.DocWebModule', """\
Document Web Interface Module, inherits from ModuleBase, provides web-based document management interface.

Args:
    doc_server (ServerModule): Document server module instance providing backend API support
    title (str, optional): Interface title. Defaults to 'Document Management Demo Terminal'
    port (optional): Service port number or port range. Defaults to ``None`` (uses range 20800-20999)
    history (optional): History record list. Defaults to ``None``
    text_mode (optional): Text display mode. Defaults to ``None`` (uses dynamic mode)
    trace_mode (optional): Trace mode. Defaults to ``None`` (uses refresh mode)


Class Attributes:

    Mode: Mode enumeration class containing:
        - Dynamic: Dynamic mode
        - Refresh: Refresh mode
        - Appendix: Appendix mode

Notes:
    - Requires a valid doc_server instance to work with
    - Automatically tries other ports in range when port conflict occurs
    - Releases resources when service is stopped
""")

add_chinese_doc('rag.web.DocWebModule.Mode', """\
文档Web模块运行模式枚举类。

取值:
    Dynamic (0): 动态模式，实时更新内容
    Refresh (1): 刷新模式，定期刷新内容
    Appendix (2): 附录模式，将新内容作为附录添加

""")

add_english_doc('rag.web.DocWebModule.Mode', """\
Operation mode enumeration class for DocWebModule.

Values:
    Dynamic (0): Dynamic mode, updates content in real-time
    Refresh (1): Refresh mode, periodically refreshes content
    Appendix (2): Appendix mode, adds new content as appendix

""")


add_example('rag.web.DocWebModule', '''\
>>> import lazyllm
>>> from lazyllm.tools.rag.web import DocWebModule
>>> from lazyllm import
>>> doc_server = ServerModule(url="your_url")
>>> doc_web = DocWebModule(
>>>   doc_server=doc_server,
>>>   title="文档管理演示终端",
>>>   port=range(20800, 20805)  # 自动寻找可用端口)
>>> deploy_task = doc_web._get_deploy_tasks()
>>> deploy_task()  
>>> print(doc_web.url)
>>> doc_web.stop()
''')

add_english_doc('rag.web.DocWebModule.wait', '''\
Block current thread waiting for web service to run.

This method blocks the calling thread until the web service is explicitly stopped.

''')

add_chinese_doc('rag.web.DocWebModule.wait', '''\
阻塞当前线程等待Web服务运行。

该方法会阻塞调用线程，直到Web服务被显式停止。

''')

add_english_doc('rag.web.DocWebModule.stop', '''\
Stops the web interface service and releases related resources.

''')

add_chinese_doc('rag.web.DocWebModule.stop', '''\
停止Web界面服务并释放相关资源。

''')

# FuncNodeTransform
add_english_doc('rag.transform.FuncNodeTransform', '''
A wrapper class for user-defined functions that transforms document nodes.

This wrapper supports two modes of operation:
    1. When trans_node is False (default): transforms text strings
    2. When trans_node is True: transforms DocNode objects

The wrapper can handle various function signatures:
    - str -> List[str]: transform=lambda t: t.split('\\\\n')
    - str -> str: transform=lambda t: t[:3]
    - DocNode -> List[DocNode]: pipeline(lambda x:x, SentenceSplitter)
    - DocNode -> DocNode: pipeline(LLMParser)

Args:
    func (Union[Callable[[str], List[str]], Callable[[DocNode], List[DocNode]]]): The user-defined function to be wrapped.
    trans_node (bool, optional): Determines whether the function operates on DocNode objects (True) or text strings (False). Defaults to None.
    num_workers (int): Controls the number of threads or processes used for parallel processing. Defaults to 0.
''')

add_chinese_doc('rag.transform.FuncNodeTransform', '''
用于包装用户自定义函数的转换器类。

此包装器支持两种操作模式：
    1. 当 trans_node 为 False（默认）：转换文本字符串
    2. 当 trans_node 为 True：转换 DocNode 对象

包装器可以处理各种函数签名：
    - str -> List[str]: transform=lambda t: t.split('\\\\n')
    - str -> str: transform=lambda t: t[:3]
    - DocNode -> List[DocNode]: pipeline(lambda x:x, SentenceSplitter)
    - DocNode -> DocNode: pipeline(LLMParser)

Args:
    func (Union[Callable[[str], List[str]], Callable[[DocNode], List[DocNode]]]): 要包装的用户自定义函数。
    trans_node (bool, optional): 确定函数是操作 DocNode 对象（True）还是文本字符串（False）。默认为 None。
    num_workers (int): 控制并行处理的线程/进程数量。默认为 0。
''')

add_example('rag.transform.FuncNodeTransform', '''
>>> import lazyllm
>>> from lazyllm.tools.rag import FuncNodeTransform
>>> from lazyllm.tools import Document, SentenceSplitter

# Example 1: Text-based transformation (trans_node=False)
>>> def split_by_comma(text):
...     return text.split(',')
>>> text_transform = FuncNodeTransform(split_by_comma, trans_node=False)

# Example 2: Node-based transformation (trans_node=True)
>>> def custom_node_transform(node):
...     # Process the DocNode and return a list of DocNodes
...     return [node]  # Simple pass-through
>>> node_transform = FuncNodeTransform(custom_node_transform, trans_node=True)

# Example 3: Using with Document
>>> m = lazyllm.OnlineEmbeddingModule(source="glm")
>>> documents = Document(dataset_path='your_doc_path', embed=m, manager=False)
>>> documents.create_node_group(name="custom", transform=text_transform)
''')

# FuncNodeTransform.transform
add_english_doc('rag.transform.FuncNodeTransform.transform', '''
Transform a document node using the wrapped user-defined function.

This method applies the user-defined function to either the text content of the node (when trans_node=False) or the node itself (when trans_node=True).

Args:
    node (DocNode): The document node to be transformed.
    **kwargs: Additional keyword arguments passed to the transformation function.

**Returns:**\n
- List[Union[str, DocNode]]: The transformed results, which can be either strings or DocNode objects depending on the function implementation.
''')

add_chinese_doc('rag.transform.FuncNodeTransform.transform', '''
使用包装的用户自定义函数转换文档节点。

此方法将用户自定义函数应用于节点的文本内容（当 trans_node=False 时）或节点本身（当 trans_node=True 时）。

Args:
    node (DocNode): 要转换的文档节点。
    **kwargs: 传递给转换函数的额外关键字参数。

**Returns:**\n
- List[Union[str, DocNode]]: 转换结果，根据函数实现可以是字符串或 DocNode 对象。
''')


add_chinese_doc('rag.web.WebUi', """\
基于 Gradio 的知识库文件管理 Web UI 工具类。

该类用于构建一个简单的 Web 界面，支持创建分组、上传文件、列出/删除分组或文件，并通过 RESTful API 与后端交互。支持快速集成与展示文件管理能力。

Args:
    base_url (str): 后端 API 服务的基础地址。
""")

add_english_doc('rag.web.WebUi', """\
A Gradio-based web UI for managing knowledge base files.

This class provides an interactive UI to create/delete groups, upload files, list files, and perform deletion operations via RESTful APIs. It is designed for rapid integration of file and group management.

Args:
    base_url (str): Base URL of the backend API service.
""")

add_chinese_doc("rag.web.WebUi.basic_headers", '''
生成通用的 HTTP 请求头。

Args:
    content_type (bool): 是否包含 Content-Type 头信息（默认为 True）。

**Returns:**\n
- dict: HTTP 请求头字典。
''')

add_english_doc("rag.web.WebUi.basic_headers", '''
Generate standard HTTP headers.

Args:
    content_type (bool): Whether to include Content-Type in the headers (default: True).

**Returns:**\n
- dict: Dictionary of HTTP headers.
''')

add_chinese_doc("rag.web.WebUi.muti_headers", '''
生成多部分表单的HTTP请求头。
用于文件上传等需要multipart/form-data格式的请求。

**Returns:**\n
- Dict: 返回包含accept头部的HTTP请求头字典。
''')

add_english_doc("rag.web.WebUi.muti_headers", '''
Generates multipart form HTTP request headers.
Used for requests requiring multipart/form-data format such as file uploads.

**Returns:**\n
- Dict: Returns HTTP request header dictionary containing accept header.
''')

add_chinese_doc("rag.web.WebUi.post_request", '''
发送 POST 请求。

Args:
    url (str): 请求地址。
    data (dict): 请求数据，将被转为 JSON。

**Returns:**\n
- dict: 响应结果的 JSON。
''')

add_english_doc("rag.web.WebUi.post_request", '''
Send a POST request.

Args:
    url (str): Target request URL.
    data (dict): Request data (will be serialized as JSON).

**Returns:**\n
- dict: JSON response from the server.
''')

add_chinese_doc("rag.web.WebUi.get_request", '''
发送 GET 请求。

Args:
    url (str): 请求地址。

**Returns:**\n
- dict: 响应结果的 JSON。
''')

add_english_doc("rag.web.WebUi.get_request", '''
Send a GET request.

Args:
    url (str): Target request URL.

**Returns:**\n
- dict: JSON response from the server.
''')

add_chinese_doc("rag.web.WebUi.new_group", '''
创建新的文件分组。

Args:
    group_name (str): 分组名称。

**Returns:**\n
- str: 创建结果的提示信息。
''')

add_english_doc("rag.web.WebUi.new_group", '''
Create a new file group.

Args:
    group_name (str): Name of the new group.

**Returns:**\n
- str: Server message about the creation result.
''')

add_chinese_doc("rag.web.WebUi.delete_group", '''
删除指定的文件分组。

Args:
    group_name (str): 分组名称。

**Returns:**\n
- str: 删除结果信息。
''')

add_english_doc("rag.web.WebUi.delete_group", '''
Delete a specific file group.

Args:
    group_name (str): Name of the group to delete.

**Returns:**\n
- str: Server message about the deletion.
''')

add_chinese_doc("rag.web.WebUi.list_groups", '''
获取所有知识库分组列表。
向后台API发送请求，获取当前所有的知识库分组信息。

**Returns:**\n
- List: 返回分组名称列表。
''')

add_english_doc("rag.web.WebUi.list_groups", '''
Gets all knowledge base group list.
Sends request to backend API to get all current knowledge base group information.

**Returns:**\n
- List: Returns group name list.
''')

add_chinese_doc("rag.web.WebUi.upload_files", '''
向指定分组上传文件。

Args:
    group_name (str): 分组名称。
    override (bool): 是否覆盖已存在的文件（默认 True）。

**Returns:**\n
- Any: 后端返回的上传结果数据。
''')

add_english_doc("rag.web.WebUi.upload_files", '''
Upload files to a specified group.

Args:
    group_name (str): Name of the group.
    override (bool): Whether to override existing files (default: True).

**Returns:**\n
- Any: Data returned by the backend.
''')

add_chinese_doc("rag.web.WebUi.list_files_in_group", '''
列出指定分组下的所有文件。

Args:
    group_name (str): 分组名称。

**Returns:**\n
- List: 文件信息列表。
''')

add_english_doc("rag.web.WebUi.list_files_in_group", '''
List all files within a specific group.

Args:
    group_name (str): Name of the group.

**Returns:**\n
- List: List of file information.
''')

add_chinese_doc("rag.web.WebUi.delete_file", '''
从指定分组中删除文件。

Args:
    group_name (str): 分组名称。
    file_ids (List[str]): 要删除的文件 ID 列表。

**Returns:**\n
- str: 删除结果提示。
''')

add_english_doc("rag.web.WebUi.delete_file", '''
Delete specific files from a group.

Args:
    group_name (str): Name of the group.
    file_ids (List[str]): IDs of files to delete.

**Returns:**\n
- str: Deletion result message.
''')

add_chinese_doc("rag.web.WebUi.gr_show_list", '''
以 Gradio 表格的形式展示字符串列表。

Args:
    str_list (List): 字符串或子项列表。
    list_name (Union[str, List]): 表头名称或列名列表。

**Returns:**\n
- gr.DataFrame: Gradio 表格组件。
''')

add_english_doc("rag.web.WebUi.gr_show_list", '''
Display a list of strings as a Gradio DataFrame.

Args:
    str_list (List): List of strings or rows.
    list_name (Union[str, List]): Column name(s) for the table.

**Returns:**\n
- gr.DataFrame: Gradio DataFrame component.
''')

add_chinese_doc("rag.web.WebUi.create_ui", '''
构建包含多个标签页的Gradio界面，提供以下功能：
    - 分组列表：查看所有分组信息
    - 上传文件：选择分组并上传文件
    - 分组文件列表：查看指定分组中的文件
    - 删除文件：从分组中删除指定文件

**Returns:**\n
- gr.Blocks: 完整的 Gradio UI 应用实例。
''')

add_english_doc("rag.web.WebUi.create_ui", '''
Builds Gradio interface with multiple tabs, providing the following functionalities:
    - Group List: View all group information
    - Upload Files: Select group and upload files
    - Group File List: View files in specified group
    - Delete Files: Delete specified files from group

**Returns:**\n
- gr.Blocks: A complete Gradio application instance.
''')

add_english_doc('rag.index_base.IndexBase', '''\
An abstract base class for implementing indexing systems that support updating, removing, and querying document nodes.
`class IndexBase(ABC)`
This abstract base class defines the interface for an indexing system. It requires subclasses to implement methods for updating, removing, and querying document nodes.
''')

add_chinese_doc('rag.index_base.IndexBase', '''\
用于实现索引系统的抽象基类，支持更新、删除和查询文档节点。
`class IndexBase(ABC)`
此抽象基类定义了索引系统的接口，要求子类实现更新、删除和查询文档节点的方法。
''')

add_example('rag.index_base.IndexBase', '''\
>>> from mymodule import IndexBase, DocNode
>>> class MyIndex(IndexBase):
...     def __init__(self):
...         self.nodes = []
...     def update(self, nodes):
...         self.nodes.extend(nodes)
...         print(f"Updated nodes: {nodes}")
...     def remove(self, uids, group_name=None):
...         self.nodes = [node for node in self.nodes if node.uid not in uids]
...         print(f"Removed nodes with uids: {uids}")
...     def query(self, *args, **kwargs):
...         print("Querying nodes...")
...         return self.nodes
>>> index = MyIndex()
>>> doc1 = DocNode(uid="1", content="Document 1")
>>> doc2 = DocNode(uid="2", content="Document 2")
>>> index.update([doc1, doc2])
Updated nodes: [DocNode(uid="1", content="Document 1"), DocNode(uid="2", content="Document 2")]
>>> index.query()
Querying nodes...
[DocNode(uid="1", content="Document 1"), DocNode(uid="2", content="Document 2")]
>>> index.remove(["1"])
Removed nodes with uids: ['1']
>>> index.query()
Querying nodes...
[DocNode(uid="2", content="Document 2")]
''')

add_chinese_doc('rag.index_base.IndexBase.update', '''\
更新索引内容。

该方法接收一组文档节点对象，并将其添加或更新到索引结构中。通常用于增量构建或刷新索引。

Args:
    nodes (List[DocNode]): 需要更新的文档节点列表。
''')

add_english_doc('rag.index_base.IndexBase.update', '''\
Update index contents.

This method receives a list of document nodes and updates or inserts them into the index structure. Typically used for incremental indexing or refreshing data.

Args:
    nodes (List[DocNode]): A list of document nodes to update or insert.
''')

add_chinese_doc('rag.index_base.IndexBase.remove', '''\
从索引中移除指定文档节点。

可根据唯一标识符列表删除索引中的文档节点，可选地指定组名称以限定范围。

Args:
    uids (List[str]): 需要移除的文档节点的唯一标识符列表。
    group_name (Optional[str]): 可选的组名称，用于限定要删除的范围。
''')

add_english_doc('rag.index_base.IndexBase.remove', '''\
Remove specific document nodes from the index.

Removes document nodes based on their unique identifiers, optionally scoped by group name.

Args:
    uids (List[str]): List of unique IDs corresponding to the document nodes to remove.
    group_name (Optional[str]): Optional group name to scope the removal operation.
''')

add_chinese_doc('rag.index_base.IndexBase.query', '''\
执行索引查询。

根据传入的参数执行查询操作，返回匹配的文档节点列表。  
**注意:** 当前方法为接口占位，子类需要实现具体逻辑。

Args:
    *args: 任意位置参数，用于查询条件。
    **kwargs: 任意关键字参数，用于查询条件。
''')

add_english_doc('rag.index_base.IndexBase.query', '''\
Execute a query over the index.

Performs a query based on the given arguments and returns matching document nodes.  
**Note:** This method is a placeholder and should be implemented by subclasses.

Args:
    *args: Positional arguments for the query.
    **kwargs: Keyword arguments for the query.
''')

add_chinese_doc('StreamCallHelper', '''\
流式调用辅助类，用于将阻塞调用包装为生成器形式，逐步返回执行结果。

Args:
    impl (Callable): 需要流式执行的函数或可调用对象。
    interval (float): 轮询队列的时间间隔，单位为秒，默认为0.1。
''')

add_english_doc('StreamCallHelper', '''\
Helper class for streaming function calls, wrapping a blocking callable into a generator that yields results incrementally.

Args:
    impl (Callable): The function or callable to execute in streaming mode.
    interval (float): Time interval (in seconds) to poll the internal queue. Defaults to 0.1.
''')

add_chinese_doc('rag.LazyLLMStoreBase', '''\
向量存储基类，定义了存储层的通用接口规范，所有具体的存储实现（如 ChromaDB、Milvus 等）需继承并实现该类。
''')

add_english_doc('rag.LazyLLMStoreBase', '''\
Base class for vector storage, defining the common interface specification. 
All concrete storage implementations (e.g., ChromaDB, Milvus) must inherit and implement this class.
''')

add_chinese_doc('rag.LazyLLMStoreBase.connect', '''\
建立与存储后端的连接。

Args:
    *args: 可变位置参数。
    **kwargs: 可变关键字参数。
''')

add_english_doc('rag.LazyLLMStoreBase.connect', '''\
Establish connection to the storage backend.

Args:
    *args: Variable positional arguments.
    **kwargs: Variable keyword arguments.
''')

add_chinese_doc('rag.LazyLLMStoreBase.upsert', '''\
插入或更新集合中的数据。

Args:
    collection_name (str): 集合名称。
    data (List[dict]): 数据列表，每条为一个记录。
''')

add_english_doc('rag.LazyLLMStoreBase.upsert', '''\
Insert or update data in a collection.

Args:
    collection_name (str): The collection name.
    data (List[dict]): List of records to upsert.
''')

add_chinese_doc('rag.LazyLLMStoreBase.delete', '''\
删除集合中的数据。

Args:
    collection_name (str): 集合名称。
    criteria (dict): 删除条件。
    **kwargs: 额外参数。
''')

add_english_doc('rag.LazyLLMStoreBase.delete', '''\
Delete data from a collection.

Args:
    collection_name (str): The collection name.
    criteria (dict): Conditions for deletion.
    **kwargs: Additional parameters.
''')

add_chinese_doc('rag.LazyLLMStoreBase.get', '''\
根据条件获取集合中的数据。

Args:
    collection_name (str): 集合名称。
    criteria (dict): 过滤条件。
    **kwargs: 额外参数。
''')

add_english_doc('rag.LazyLLMStoreBase.get', '''\
Retrieve data from a collection by criteria.

Args:
    collection_name (str): The collection name.
    criteria (dict): Filter conditions.
    **kwargs: Additional parameters.
''')

add_chinese_doc('rag.LazyLLMStoreBase.search', '''\
执行检索操作，可以基于文本或向量。

Args:
    collection_name (str): 集合名称。
    query (Optional[str]): 文本查询字符串。
    query_embedding (Optional[Union[dict, List[float]]]): 查询向量。
    topk (int): 返回的结果数量，默认为 10。
    filters (Optional[Dict[str, Union[str, int, List, Set]]]): 元数据过滤条件。
    embed_key (Optional[str]): 向量键。
    **kwargs: 额外参数。
''')

add_english_doc('rag.LazyLLMStoreBase.search', '''\
Perform a search operation, supporting both text and vector queries.

Args:
    collection_name (str): The collection name.
    query (Optional[str]): Text query string.
    query_embedding (Optional[Union[dict, List[float]]]): Query vector.
    topk (int): Number of results to return. Defaults to 10.
    filters (Optional[Dict[str, Union[str, int, List, Set]]]): Metadata filter conditions.
    embed_key (Optional[str]): Embedding key.
    **kwargs: Additional parameters.
''')

add_chinese_doc('rag.doc_impl.DocImpl', '''\
文档实现类，用于管理文档处理、存储和检索的核心功能。

Args:
    embed (Dict[str, Callable]): 嵌入函数字典。
    dlm (Optional[DocListManager]): 文档列表管理器，默认为None。
    doc_files (Optional[str]): 文档文件路径，默认为None。
    kb_group_name (Optional[str]): 知识库组名称，默认为默认组名。
    global_metadata_desc (Dict[str, GlobalMetadataDesc]): 全局元数据描述。
    store (Optional[Union[Dict, LazyLLMStoreBase]]): 存储实例或配置。
    processor (Optional[DocumentProcessor]): 文档处理器。
    algo_name (Optional[str]): 算法名称。
    display_name (Optional[str]): 显示名称。
    description (Optional[str]): 描述信息。
''')

add_english_doc('rag.doc_impl.DocImpl', '''\
Document implementation class for managing core document processing, storage, and retrieval functionalities.

Args:
    embed (Dict[str, Callable]): Dictionary of embedding functions.
    dlm (Optional[DocListManager]): Document list manager, defaults to None.
    doc_files (Optional[str]): Document files path, defaults to None.
    kb_group_name (Optional[str]): Knowledge base group name, defaults to default group name.
    global_metadata_desc (Dict[str, GlobalMetadataDesc]): Global metadata description.
    store (Optional[Union[Dict, LazyLLMStoreBase]]): Storage instance or configuration.
    processor (Optional[DocumentProcessor]): Document processor.
    algo_name (Optional[str]): Algorithm name.
    display_name (Optional[str]): Display name.
    description (Optional[str]): Description information.
''')

add_chinese_doc('rag.doc_impl.DocImpl.create_global_node_group', '''\
创建全局节点组。

Args:
    name (str): 节点组名称。
    transform (Union[str, Callable]): 转换函数或名称。
    parent (str): 父节点组名称，默认为LAZY_ROOT_NAME。
    trans_node (Optional[bool]): 是否转换节点，默认为None。
    num_workers (int): 工作线程数，默认为0。
    display_name (Optional[str]): 显示名称。
    group_type (NodeGroupType): 节点组类型。
    **kwargs: 其他参数。
''')

add_english_doc('rag.doc_impl.DocImpl.create_global_node_group', '''\
Create a global node group.

Args:
    name (str): Node group name.
    transform (Union[str, Callable]): Transform function or name.
    parent (str): Parent node group name, defaults to LAZY_ROOT_NAME.
    trans_node (Optional[bool]): Whether to transform node, defaults to None.
    num_workers (int): Number of worker threads, defaults to 0.
    display_name (Optional[str]): Display name.
    group_type (NodeGroupType): Node group type.
    **kwargs: Additional arguments.
''')

add_chinese_doc('rag.doc_impl.DocImpl.create_node_group', '''\
创建局部节点组。

Args:
    name (str): 节点组名称。
    transform (Union[str, Callable]): 转换函数或名称。
    parent (str): 父节点组名称，默认为LAZY_ROOT_NAME。
    trans_node (Optional[bool]): 是否转换节点，默认为None。
    num_workers (int): 工作线程数，默认为0。
    display_name (Optional[str]): 显示名称。
    group_type (NodeGroupType): 节点组类型。
    **kwargs: 其他参数。
''')

add_english_doc('rag.doc_impl.DocImpl.create_node_group', '''\
Create a local node group.

Args:
    name (str): Node group name.
    transform (Union[str, Callable]): Transform function or name.
    parent (str): Parent node group name, defaults to LAZY_ROOT_NAME.
    trans_node (Optional[bool]): Whether to transform node, defaults to None.
    num_workers (int): Number of worker threads, defaults to 0.
    display_name (Optional[str]): Display name.
    group_type (NodeGroupType): Node group type.
    **kwargs: Additional arguments.
''')

add_chinese_doc('rag.doc_impl.DocImpl.register_global_reader', '''\
注册全局文件读取器。

Args:
    pattern (str): 文件模式。
    func (Optional[Callable]): 读取函数，默认为None。

**Returns:**\n
- Optional[Callable]: 装饰器函数或None。
''')

add_english_doc('rag.doc_impl.DocImpl.register_global_reader', '''\
Register a global file reader.

Args:
    pattern (str): File pattern.
    func (Optional[Callable]): Reader function, defaults to None.

**Returns:**\n
- Optional[Callable]: Decorator function or None.
''')

add_chinese_doc('rag.doc_impl.DocImpl.register_index', '''\
注册索引。

Args:
    index_type (str): 索引类型。
    index_cls (IndexBase): 索引类。
    *args: 位置参数。
    **kwargs: 关键字参数。
''')

add_english_doc('rag.doc_impl.DocImpl.register_index', '''\
Register an index.

Args:
    index_type (str): Index type.
    index_cls (IndexBase): Index class.
    *args: Positional arguments.
    **kwargs: Keyword arguments.
''')

add_chinese_doc('rag.doc_impl.DocImpl.add_reader', '''\
添加局部文件读取器。

Args:
    pattern (str): 文件模式。
    func (Optional[Callable]): 读取函数。
''')

add_english_doc('rag.doc_impl.DocImpl.add_reader', '''\
Add a local file reader.

Args:
    pattern (str): File pattern.
    func (Optional[Callable]): Reader function.
''')

add_chinese_doc('rag.doc_impl.DocImpl.worker', '''\
后台工作线程，处理文档的解析、删除、添加等操作。
''')

add_english_doc('rag.doc_impl.DocImpl.worker', '''\
Background worker thread for handling document parsing, deletion, addition, and other operations.
''')

add_chinese_doc('rag.doc_impl.DocImpl.activate_group', '''\
激活节点组。

Args:
    group_name (str): 节点组名称。
    embed_keys (List[str]): 嵌入键列表。
''')

add_english_doc('rag.doc_impl.DocImpl.activate_group', '''\
Activate a node group.

Args:
    group_name (str): Node group name.
    embed_keys (List[str]): List of embedding keys.
''')

add_chinese_doc('rag.doc_impl.DocImpl.active_node_groups', '''\
获取当前激活的节点组。

**Returns:**\n
- Dict: 激活的节点组及其嵌入键。
''')

add_english_doc('rag.doc_impl.DocImpl.active_node_groups', '''\
Get currently active node groups.

**Returns:**\n
- Dict: Active node groups and their embedding keys.
''')

add_chinese_doc('rag.doc_impl.DocImpl.retrieve', '''\
检索文档节点。

Args:
    query (str): 查询字符串。
    group_name (str): 节点组名称。
    similarity (str): 相似度计算方法。
    similarity_cut_off (Union[float, Dict[str, float]]): 相似度阈值。
    index (str): 索引类型。
    topk (int): 返回结果数量。
    similarity_kws (dict): 相似度计算参数。
    embed_keys (Optional[List[str]]): 嵌入键列表。
    filters (Optional[Dict]): 过滤条件。
    **kwargs: 其他参数。

**Returns:**\n
- List[DocNode]: 检索到的文档节点列表。
''')

add_english_doc('rag.doc_impl.DocImpl.retrieve', '''\
Retrieve document nodes.

Args:
    query (str): Query string.
    group_name (str): Node group name.
    similarity (str): Similarity calculation method.
    similarity_cut_off (Union[float, Dict[str, float]]): Similarity threshold.
    index (str): Index type.
    topk (int): Number of results to return.
    similarity_kws (dict): Similarity calculation parameters.
    embed_keys (Optional[List[str]]): List of embedding keys.
    filters (Optional[Dict]): Filter conditions.
    **kwargs: Additional arguments.

**Returns:**\n
- List[DocNode]: List of retrieved document nodes.
''')

add_chinese_doc('rag.doc_impl.DocImpl.find', '''\
在指定组中查找节点。

Args:
    nodes (List[DocNode]): 节点列表。
    group (str): 目标组名称。

**Returns:**\n
- List[DocNode]: 找到的节点列表。
''')

add_english_doc('rag.doc_impl.DocImpl.find', '''\
Find nodes in specified group.

Args:
    nodes (List[DocNode]): List of nodes.
    group (str): Target group name.

**Returns:**\n
- List[DocNode]: List of found nodes.
''')

add_chinese_doc('rag.doc_impl.DocImpl.find_parent', '''\
查找父节点。

Args:
    nodes (List[DocNode]): 节点列表。
    group (str): 目标组名称。

**Returns:**\n
- List[DocNode]: 找到的父节点列表。
''')

add_english_doc('rag.doc_impl.DocImpl.find_parent', '''\
Find parent nodes.

Args:
    nodes (List[DocNode]): List of nodes.
    group (str): Target group name.

**Returns:**\n
- List[DocNode]: List of found parent nodes.
''')

add_chinese_doc('rag.doc_impl.DocImpl.find_children', '''\
查找子节点。

Args:
    nodes (List[DocNode]): 节点列表。
    group (str): 目标组名称。

**Returns:**\n
- List[DocNode]: 找到的子节点列表。
''')

add_english_doc('rag.doc_impl.DocImpl.find_children', '''\
Find child nodes.

Args:
    nodes (List[DocNode]): List of nodes.
    group (str): Target group name.

**Returns:**\n
- List[DocNode]: List of found child nodes.
''')

add_chinese_doc('rag.doc_impl.DocImpl.clear_cache', '''\
清除缓存。

Args:
    group_names (Optional[List[str]]): 要清除缓存的组名列表，默认为None表示清除所有缓存。
''')

add_english_doc('rag.doc_impl.DocImpl.clear_cache', '''\
Clear cache.

Args:
    group_names (Optional[List[str]]): List of group names to clear cache for, defaults to None for clearing all cache.
''')

add_services_chinese_doc('client.ClientBase', '''\
客户端基类，用于管理服务连接和状态转换。

Args:
    url (str): 服务端点的URL地址。

属性：
    url: 服务端点的URL地址。
''')

add_services_english_doc('client.ClientBase', '''\
Base client class for managing service connections and status conversions.

Args:
    url (str): URL of the service endpoint.

Attributes:
    url: URL of the service endpoint.
''')

add_services_chinese_doc('client.ClientBase.uniform_status', '''\
统一化任务状态字符串。

Args:
    status (str): 原始状态字符串。

**Returns:**\n
- str: 标准化的状态字符串，可能的值包括：
    - 'Invalid': 无效状态
    - 'Ready': 就绪状态
    - 'Done': 完成状态
    - 'Cancelled': 已取消状态
    - 'Failed': 失败状态
    - 'Running': 运行中状态
    - 'Pending': 等待中状态（包括TBSubmitted、InQueue、Pending）
''')

add_services_english_doc('client.ClientBase.uniform_status', '''\
Standardize task status string.

Args:
    status (str): Original status string.

**Returns:**\n
- str: Standardized status string, possible values include:
    - 'Invalid': Invalid status
    - 'Ready': Ready status
    - 'Done': Completed status
    - 'Cancelled': Cancelled status
    - 'Failed': Failed status
    - 'Running': Running status
    - 'Pending': Pending status (includes TBSubmitted, InQueue, Pending)
''')

add_chinese_doc('rag.doc_node.DocNode.get_children_str', '''\
获取子节点的字符串表示。

**Returns:**\n
- str: 返回一个字符串，表示子节点的字典格式，其中键为组名，值为该组中所有子节点的UID列表。
''')

add_english_doc('rag.doc_node.DocNode.get_children_str', '''\
Get string representation of child nodes.

**Returns:**\n
- str: Returns a string representing a dictionary where keys are group names and values are lists of child node UIDs in that group.
''')

add_chinese_doc('rag.doc_node.DocNode.get_parent_id', '''\
获取父节点的唯一标识符。

**Returns:**\n
- str: 返回父节点的UID，如果没有父节点则返回空字符串。
''')

add_english_doc('rag.doc_node.DocNode.get_parent_id', '''\
Get the unique identifier of the parent node.

**Returns:**\n
- str: Returns the parent node's UID, or an empty string if there is no parent node.
''')

add_chinese_doc('rag.doc_node.DocNode.get_content', '''\
获取节点的内容文本，包含LLM模式的元数据。

**Returns:**\n
- str: 返回节点的文本内容，包含根据LLM模式格式化的元数据信息。
''')

add_english_doc('rag.doc_node.DocNode.get_content', '''\
Get the node's content text with metadata in LLM mode.

**Returns:**\n
- str: Returns the node's text content with formatted metadata information according to LLM mode.
''')

add_chinese_doc('rag.store.hybrid.MapStore', """\
基于SQLite的Map存储类，继承自LazyLLMStoreBase。

提供基于SQLite数据库的向量存储功能，支持数据持久化、多集合管理和复杂查询。

Args:
    uri (Optional[str]): SQLite数据库文件路径，默认为None（内存模式）
    **kwargs: 其他关键字参数

Attributes:
    capability: 存储能力标志，支持所有操作
    need_embedding: 是否需要嵌入向量
    supports_index_registration: 是否支持索引注册

""")

add_english_doc('rag.store.hybrid.MapStore', """\
SQLite-based Map storage class, inherits from LazyLLMStoreBase.

Provides vector storage functionality based on SQLite database, supports data persistence, multi-collection management and complex queries.

Args:
    uri (Optional[str]): SQLite database file path, defaults to None (in-memory mode)
    **kwargs: Other keyword arguments

Attributes:
    capability: Storage capability flag, supports all operations
    need_embedding: Whether embedding is needed
    supports_index_registration: Whether index registration is supported
""")

add_chinese_doc('rag.store.hybrid.MapStore.connect', """\
连接SQLite数据库并加载数据。

初始化存储连接，创建必要的数据库表和索引，加载现有数据到内存。

Args:
    collections (Optional[List[str]]): 要连接的集合名称列表
    **kwargs: 其他连接参数

Returns:
    None
""")

add_english_doc('rag.store.hybrid.MapStore.connect', """\
Connect to SQLite database and load data.

Initialize storage connection, create necessary database tables and indexes, load existing data into memory.

Args:
    collections (Optional[List[str]]): List of collection names to connect
    **kwargs: Other connection parameters

Returns:
    None
""")

add_chinese_doc('rag.store.hybrid.MapStore.upsert', """\
插入或更新数据。

将数据插入到指定集合中，如果已存在则更新，支持批量操作。

Args:
    collection_name (str): 集合名称
    data (List[dict]): 要插入的数据列表

Returns:
    bool: 操作是否成功
""")

add_english_doc('rag.store.hybrid.MapStore.upsert', """\
Insert or update data.

Insert data into specified collection, update if exists, supports batch operations.

Args:
    collection_name (str): Collection name
    data (List[dict]): Data list to insert

Returns:
    bool: Whether operation succeeded
""")

add_chinese_doc('rag.store.hybrid.MapStore.delete', """\
删除数据。

根据条件删除指定集合中的数据，支持批量删除。

Args:
    collection_name (str): 集合名称
    criteria (Optional[dict]): 删除条件
    **kwargs: 其他删除参数

Returns:
    bool: 操作是否成功
""")

add_english_doc('rag.store.hybrid.MapStore.delete', """\
Delete data.

Delete data from specified collection based on criteria, supports batch deletion.

Args:
    collection_name (str): Collection name
    criteria (Optional[dict]): Delete criteria
    **kwargs: Other delete parameters

Returns:
    bool: Whether operation succeeded
""")

add_chinese_doc('rag.store.hybrid.MapStore.get', """\
查询数据。

根据条件查询指定集合中的数据，支持多种查询条件。

Args:
    collection_name (str): 集合名称
    criteria (Optional[dict]): 查询条件
    **kwargs: 其他查询参数

Returns:
    List[dict]: 查询结果数据列表
""")

add_english_doc('rag.store.hybrid.MapStore.get', """\
Query data.

Query data from specified collection based on criteria, supports multiple query conditions.

Args:
    collection_name (str): Collection name
    criteria (Optional[dict]): Query criteria
    **kwargs: Other query parameters

Returns:
    List[dict]: Query result data list
""")

add_infer_service_chinese_doc('InferServer', """\
推理服务服务器类，继承自ServerBase。

提供模型推理服务的创建、管理、监控和日志查询等RESTful API接口。

""")

add_infer_service_english_doc('InferServer', """\
Inference service server class, inherits from ServerBase.

Provides RESTful API interfaces for model inference service creation, management, monitoring and log query.

""")


add_infer_service_chinese_doc('InferServer.create_job', """\
创建推理任务。

根据任务描述创建新的模型推理服务，启动部署线程并初始化任务状态。

Args:
    job (JobDescription): 任务描述对象
    token (str): 用户令牌

Returns:
    dict: 包含任务ID的响应
""")

add_infer_service_english_doc('InferServer.create_job', """\
Create inference task.

Create new model inference service based on job description, start deployment thread and initialize task status.

Args:
    job (JobDescription): Job description object
    token (str): User token

Returns:
    dict: Response containing job ID
""")

add_infer_service_chinese_doc('InferServer.cancel_job', """\
取消推理任务。

停止指定的推理任务，清理资源并更新任务状态。

Args:
    job_id (str): 任务ID
    token (str): 用户令牌

Returns:
    dict: 包含任务状态的响应
""")

add_infer_service_english_doc('InferServer.cancel_job', """\
Cancel inference task.

Stop specified inference task, clean up resources and update task status.

Args:
    job_id (str): Job ID
    token (str): User token

Returns:
    dict: Response containing task status
""")

add_infer_service_chinese_doc('InferServer.list_jobs', """\
列出所有推理任务。

获取当前用户的所有推理任务列表。

Args:
    token (str): 用户令牌

Returns:
    dict: 任务列表信息
""")

add_infer_service_english_doc('InferServer.list_jobs', """\
List all inference tasks.

Get all inference tasks list for current user.

Args:
    token (str): User token

Returns:
    dict: Task list information
""")

add_infer_service_chinese_doc('InferServer.get_job_info', """\
获取任务详细信息。

查询指定任务的详细信息，包括状态、端点、耗时等。

Args:
    job_id (str): 任务ID
    token (str): 用户令牌

Returns:
    dict: 任务详细信息
""")

add_infer_service_english_doc('InferServer.get_job_info', """\
Get task detailed information.

Query detailed information of specified task, including status, endpoint, cost time, etc.

Args:
    job_id (str): Job ID
    token (str): User token

Returns:
    dict: Task detailed information
""")

add_infer_service_chinese_doc('InferServer.get_job_log', """\
获取任务日志。

获取指定任务的日志文件路径或日志内容。

Args:
    job_id (str): 任务ID
    token (str): 用户令牌

Returns:
    dict: 日志信息
""")

add_infer_service_english_doc('InferServer.get_job_log', """\
Get task log.

Get log file path or log content of specified task.

Args:
    job_id (str): Job ID
    token (str): User token

Returns:
    dict: Log information
""")

add_chinese_doc('rag.store.segment.OpenSearchStore', """\
OpenSearch存储类，继承自LazyLLMStoreBase。

提供基于OpenSearch的文档存储和检索功能，支持大规模文档管理和高效查询。

Args:
    uris (List[str]): OpenSearch服务URI列表
    client_kwargs (Optional[Dict]): OpenSearch客户端配置参数
    index_kwargs (Optional[Union[Dict, List]]): 索引配置参数
    **kwargs: 其他关键字参数

Attributes:
    capability: 存储能力标志，支持分段操作
    need_embedding: 是否需要嵌入向量
    supports_index_registration: 是否支持索引注册

""")

add_english_doc('rag.store.OpenSearchStore', """\
OpenSearch storage class, inherits from LazyLLMStoreBase.

Provides document storage and retrieval functionality based on OpenSearch, supports large-scale document management and efficient query.

Args:
    uris (List[str]): OpenSearch service URI list
    client_kwargs (Optional[Dict]): OpenSearch client configuration parameters
    index_kwargs (Optional[Union[Dict, List]]): Index configuration parameters
    **kwargs: Other keyword arguments

Attributes:
    capability: Storage capability flag, supports segment operations
    need_embedding: Whether embedding is needed
    supports_index_registration: Whether index registration is supported


""")

add_chinese_doc('rag.store.segment.OpenSearchStore.connect', """\
连接OpenSearch服务。

初始化OpenSearch客户端连接，配置认证信息。

Args:
    *args: 位置参数
    **kwargs: 关键字参数

Returns:
    None
""")

add_english_doc('rag.store.segment.OpenSearchStore.connect', """\
Connect to OpenSearch service.

Initialize OpenSearch client connection, configure authentication information.

Args:
    *args: Positional arguments
    **kwargs: Keyword arguments

Returns:
    None
""")

add_chinese_doc('rag.store.segment.OpenSearchStore.upsert', """\
插入或更新数据到OpenSearch。

批量插入或更新文档数据到指定集合（索引），支持自动创建索引。

Args:
    collection_name (str): 集合名称（索引名）
    data (List[dict]): 要插入的数据列表

Returns:
    bool: 操作是否成功
""")

add_english_doc('rag.store.segment.OpenSearchStore.upsert', """\
Insert or update data to OpenSearch.

Batch insert or update document data to specified collection (index), supports automatic index creation.

Args:
    collection_name (str): Collection name (index name)
    data (List[dict]): Data list to insert

Returns:
    bool: Whether operation succeeded
""")

add_chinese_doc('rag.store.segment.OpenSearchStore.delete', """\
从OpenSearch删除数据。

根据条件删除指定集合中的数据，支持批量删除和索引删除。

Args:
    collection_name (str): 集合名称（索引名）
    criteria (Optional[dict]): 删除条件
    **kwargs: 其他删除参数

Returns:
    bool: 操作是否成功
""")

add_english_doc('rag.store.segment.OpenSearchStore.delete', """\
Delete data from OpenSearch.

Delete data from specified collection based on criteria, supports batch deletion and index deletion.

Args:
    collection_name (str): Collection name (index name)
    criteria (Optional[dict]): Delete criteria
    **kwargs: Other delete parameters

Returns:
    bool: Whether operation succeeded
""")

add_chinese_doc('rag.store.segment.OpenSearchStore.get', """\
从OpenSearch查询数据。

根据条件查询指定集合中的数据，支持主键查询和复杂条件查询。

Args:
    collection_name (str): 集合名称（索引名）
    criteria (Optional[dict]): 查询条件
    **kwargs: 其他查询参数

Returns:
    List[dict]: 查询结果数据列表
""")

add_english_doc('rag.store.segment.OpenSearchStore.get', """\
Query data from OpenSearch.

Query data from specified collection based on criteria, supports primary key query and complex condition query.

Args:
    collection_name (str): Collection name (index name)
    criteria (Optional[dict]): Query criteria
    **kwargs: Other query parameters

Returns:
    List[dict]: Query result data list
""")

add_chinese_doc('services.ServerBase', """\
服务器基类，提供任务管理和状态监控的基础功能。

实现多用户任务信息存储、状态轮询检查和线程安全的字典操作。


""")

add_english_doc('services.ServerBase', """\
Server base class, provides basic functionality for task management and status monitoring.

Implements multi-user task information storage, status polling check and thread-safe dictionary operations.

""")


add_chinese_doc('services.ServerBase.authorize_current_user', """\
用户认证授权。

验证用户令牌的有效性，确保只有授权用户可以访问相关资源。

Args:
    Bearer: Bearer令牌字符串

Returns:
    str: 验证通过的令牌

Raises:
    HTTPException: 令牌无效时抛出401异常
""")

add_english_doc('services.ServerBase.authorize_current_user', """\
User authentication and authorization.

Verify the validity of user token, ensure only authorized users can access related resources.

Args:
    Bearer: Bearer token string

Returns:
    str: Verified token

Raises:
    HTTPException: 401 exception when token is invalid
""")<|MERGE_RESOLUTION|>--- conflicted
+++ resolved
@@ -1462,20 +1462,8 @@
 ''')
 
 
-<<<<<<< HEAD
 add_english_doc('rag.store.ChromaStore', '''
 ChromaStore is a vector-capable implementation of LazyLLMStoreBase, leveraging Chroma for persistence and vector search.
-
-Args:
-    dir (Optional[str]): Filesystem path for on-disk Chroma storage. If provided, a PersistentClient will be used.
-    host (Optional[str]): Hostname for Chroma HTTP server. Used if `dir` is not set.
-    port (Optional[int]): Port number for Chroma HTTP server. Used if `dir` is not set.
-    index_kwargs (Optional[Union[Dict, List]]): Configuration parameters for Chroma collections, e.g., index type and metrics.
-    client_kwargs (Optional[Dict]): Additional keyword arguments passed to the Chroma client constructor.
-=======
-add_english_doc('rag.store.ChromadbStore', '''
-ChromadbStore is a vector-capable store implementation based on ChromaDB, inheriting from LazyLLMStoreBase. 
-It supports vector insertion, retrieval, and persistence.
 
 Args:
     uri (Optional[str]): URI string for ChromaDB connection. Required if `dir` is not provided.
@@ -1483,23 +1471,12 @@
     index_kwargs (Optional[Union[Dict, List]]): Configuration for ChromaDB collections, e.g., index type and distance metrics.
     client_kwargs (Optional[Dict]): Additional arguments passed to the ChromaDB client constructor.
     **kwargs: Reserved for future extension.
->>>>>>> ee681c49
 ''')
 
 add_chinese_doc('rag.store.ChromaStore', '''
 ChromaStore 是基于 Chroma 的向量存储实现，继承自 LazyLLMStoreBase，支持向量写入、检索与持久化。
 
 Args:
-<<<<<<< HEAD
-    dir (Optional[str]): 本地持久化存储目录，优先使用 PersistentClient 模式。
-    host (Optional[str]): HTTP 访问模式下的 Chroma 服务主机名。
-    port (Optional[int]): HTTP 模式下的 Chroma 服务端口。
-    index_kwargs (Optional[Union[Dict, List]]): Collection 配置参数，如索引类型、度量方式等。
-    client_kwargs (Optional[Dict]): 传递给 Chroma 客户端的额外参数。
-''')
-
-add_english_doc('rag.store.ChromaStore.dir', '''
-=======
     uri (Optional[str]): ChromaDB 连接 URI，当未指定 `dir` 时必填。
     dir (Optional[str]): 本地持久化存储路径，提供时使用 PersistentClient 模式。
     index_kwargs (Optional[Union[Dict, List]]): Collection 配置参数，如索引类型、距离度量方式等。
@@ -1507,9 +1484,7 @@
     **kwargs: 预留扩展参数。
 ''')
 
-
-add_english_doc('rag.store.ChromadbStore.dir', '''
->>>>>>> ee681c49
+add_english_doc('rag.store.ChromaStore.dir', '''
 Directory property of the store.
 
 **Returns:**\n
@@ -1523,13 +1498,8 @@
 - Optional[str]: 以斜杠结尾的目录路径，若未配置则返回 None。
 ''')
 
-<<<<<<< HEAD
 add_english_doc('rag.store.ChromaStore.connect', '''
-Initialize the Chroma client and configure embedding and metadata settings.
-=======
-add_english_doc('rag.store.ChromadbStore.connect', '''
-Initialize the ChromaDB client and configure embedding and global metadata settings.
->>>>>>> ee681c49
+Initialize the Chroma client and configure embedding and global metadata settings.
 
 Args:
     embed_dims (Optional[Dict[str, int]]): Dimensions for each embedding key. Defaults to empty dict if not provided.
@@ -1538,13 +1508,8 @@
     **kwargs: Reserved for future extension.
 ''')
 
-<<<<<<< HEAD
 add_chinese_doc('rag.store.ChromaStore.connect', '''
 初始化 Chroma 客户端并配置向量化及元数据相关设定。
-=======
-add_chinese_doc('rag.store.ChromadbStore.connect', '''
-初始化 ChromaDB 客户端并配置向量化及全局元数据设定。
->>>>>>> ee681c49
 
 Args:
     embed_dims (Optional[Dict[str, int]]): 每个嵌入键对应的向量维度，未提供时默认为空字典。
@@ -1575,13 +1540,8 @@
 - bool: 操作成功返回 True，否则 False。
 ''')
 
-<<<<<<< HEAD
 add_english_doc('rag.store.ChromaStore.delete', '''
 Delete an entire collection or specific records.
-=======
-add_english_doc('rag.store.ChromadbStore.delete', '''
-Delete an entire collection or specific records from ChromaDB.
->>>>>>> ee681c49
 
 Args:
     collection_name (str): Name of the collection to delete from.
@@ -1592,13 +1552,8 @@
 - bool: True if deletion succeeds, False otherwise.
 ''')
 
-<<<<<<< HEAD
 add_chinese_doc('rag.store.ChromaStore.delete', '''
 删除整个集合或指定记录。
-=======
-add_chinese_doc('rag.store.ChromadbStore.delete', '''
-从 ChromaDB 中删除整个集合或指定记录。
->>>>>>> ee681c49
 
 Args:
     collection_name (str): 要删除的集合名称。
@@ -1609,13 +1564,8 @@
 - bool: 删除成功返回 True，否则返回 False。
 ''')
 
-<<<<<<< HEAD
 add_english_doc('rag.store.ChromaStore.get', '''
 Retrieve records matching criteria.
-=======
-add_english_doc('rag.store.ChromadbStore.get', '''
-Retrieve records from ChromaDB matching the given criteria.
->>>>>>> ee681c49
 
 Args:
     collection_name (str): Name of the collection to query.
@@ -1628,13 +1578,8 @@
     - 'embedding': A dictionary mapping embedding keys to their corresponding vectors.
 ''')
 
-<<<<<<< HEAD
 add_chinese_doc('rag.store.ChromaStore.get', '''
 根据条件检索记录。
-=======
-add_chinese_doc('rag.store.ChromadbStore.get', '''
-从 ChromaDB 中根据条件检索记录。
->>>>>>> ee681c49
 
 Args:
     collection_name (str): 要查询的集合名称。
@@ -1647,13 +1592,8 @@
     - 'embedding': 嵌入键到对应向量的映射。
 ''')
 
-<<<<<<< HEAD
 add_english_doc('rag.store.ChromaStore.search', '''
 Perform a vector similarity search.
-=======
-add_english_doc('rag.store.ChromadbStore.search', '''
-Perform a vector similarity search within a specific collection.
->>>>>>> ee681c49
 
 Args:
     collection_name (str): Name of the collection to query.
@@ -1668,13 +1608,8 @@
     - 'score': The similarity score (1 - distance).
 ''')
 
-<<<<<<< HEAD
 add_chinese_doc('rag.store.ChromaStore.search', '''
 执行向量相似度检索。
-=======
-add_chinese_doc('rag.store.ChromadbStore.search', '''
-在指定集合中执行向量相似度检索。
->>>>>>> ee681c49
 
 Args:
     collection_name (str): 要查询的集合名称。
